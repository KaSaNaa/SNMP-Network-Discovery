--- conflicted
+++ resolved
@@ -1,117 +1,93 @@
-<<<<<<< HEAD
-import json
-from core.network_utils import NetworkUtils
-from core.snmp_manager import SNMPManager
-from core.graph_manager import GraphManager
-
-# Example usage
-if __name__ == "__main__":
-    # pass # Comment this line to run the code block below
-    # ----------------------------------------------------------------
-    # * Uncomment the following code block to perform recursive discovery on a single IP
-    
-    output_file_path = 'data/discovered_devices.json'
-    snmp_manager = SNMPManager(version=2, community='public')
-    
-    ip = '192.168.62.1'
-    # "1.3.6.1.2.1.2.2.1.2"    "1.3.6.1.4.1.9.9.23.1.2.1.1.4"
-    result = snmp_manager.recursive_discovery(ip)
-    with open(output_file_path, 'w') as json_file:
-        json.dump(result, json_file, indent=4)
-    
-    # ----------------------------------------------------------------
-=======
-import argparse
-import json
-import sys
-import asyncio
-from core.device_discovery import DeviceDiscovery
-
-async def main():
-    parser = argparse.ArgumentParser(description="SNMP Discovery Script Enhancements")
-    parser.add_argument("ip", help="Target IP address")
-    parser.add_argument("--version", type=int, choices=[1, 2, 3], default=2, help="SNMP Version (1, 2, or 3)")
-    parser.add_argument("--community", default="public", help="Community string for SNMP v1/v2c")
-    parser.add_argument("--user", help="SNMPv3 User")
-    parser.add_argument("--auth_key", help="SNMPv3 Auth Key")
-    parser.add_argument("--priv_key", help="SNMPv3 Privacy Key")
-    parser.add_argument("--auth_proto", help="SNMPv3 Auth Protocol (MD5, SHA)")
-    parser.add_argument("--priv_proto", help="SNMPv3 Privacy Protocol (DES, AES)")
-
-    args = parser.parse_args()
-
-    # Map SNMPv3 protocol strings to pysnmp protocol objects
-    auth_protocol = None
-    priv_protocol = None
-    
-    if args.version == 3:
-        # Import SNMPv3 protocol objects (pysnmp 7.x naming)
-        from pysnmp.hlapi.v3arch.asyncio import (
-            USM_AUTH_HMAC96_MD5, USM_AUTH_HMAC96_SHA,
-            USM_AUTH_HMAC128_SHA224, USM_AUTH_HMAC192_SHA256,
-            USM_AUTH_HMAC256_SHA384, USM_AUTH_HMAC384_SHA512,
-            USM_AUTH_NONE,
-            USM_PRIV_CBC56_DES, USM_PRIV_CBC168_3DES,
-            USM_PRIV_CFB128_AES, USM_PRIV_CFB192_AES, USM_PRIV_CFB256_AES,
-            USM_PRIV_CFB192_AES_BLUMENTHAL, USM_PRIV_CFB256_AES_BLUMENTHAL,
-            USM_PRIV_NONE
-        )
-        
-        # Map authentication protocols (pysnmp 7.x uses USM_AUTH_* constants)
-        auth_map = {
-            'MD5': USM_AUTH_HMAC96_MD5,
-            'SHA': USM_AUTH_HMAC96_SHA,
-            'SHA1': USM_AUTH_HMAC96_SHA,
-            'SHA224': USM_AUTH_HMAC128_SHA224,
-            'SHA256': USM_AUTH_HMAC192_SHA256,
-            'SHA384': USM_AUTH_HMAC256_SHA384,
-            'SHA512': USM_AUTH_HMAC384_SHA512,
-            'NONE': USM_AUTH_NONE,
-        }
-        
-        # Map privacy protocols (pysnmp 7.x uses USM_PRIV_* constants)
-        priv_map = {
-            'DES': USM_PRIV_CBC56_DES,
-            '3DES': USM_PRIV_CBC168_3DES,
-            'AES': USM_PRIV_CFB128_AES,
-            'AES128': USM_PRIV_CFB128_AES,
-            'AES192': USM_PRIV_CFB192_AES,
-            'AES256': USM_PRIV_CFB256_AES,
-            'AES192BLUMENTHAL': USM_PRIV_CFB192_AES_BLUMENTHAL,
-            'AES256BLUMENTHAL': USM_PRIV_CFB256_AES_BLUMENTHAL,
-            'NONE': USM_PRIV_NONE,
-        }
-        
-        if args.auth_proto:
-            auth_protocol = auth_map.get(args.auth_proto.upper())
-            if not auth_protocol:
-                print(json.dumps({"error": f"Invalid auth protocol: {args.auth_proto}. Valid options: {', '.join(auth_map.keys())}"}, indent=4))
-                sys.exit(1)
-        
-        if args.priv_proto:
-            priv_protocol = priv_map.get(args.priv_proto.upper())
-            if not priv_protocol:
-                print(json.dumps({"error": f"Invalid privacy protocol: {args.priv_proto}. Valid options: {', '.join(priv_map.keys())}"}, indent=4))
-                sys.exit(1)
-    
-    discovery = DeviceDiscovery(
-        ip=args.ip,
-        version=args.version,
-        community=args.community,
-        user=args.user,
-        auth_key=args.auth_key,
-        priv_key=args.priv_key,
-        auth_protocol=auth_protocol,  # Pass the mapped object
-        priv_protocol=priv_protocol   # Pass the mapped object
-    )
-
-    try:
-        result = await discovery.discover()
-        print(json.dumps(result, indent=4))
-    except Exception as e:
-        print(json.dumps({"error": str(e)}, indent=4))
-        sys.exit(1)
-
-if __name__ == "__main__":
-    asyncio.run(main())
->>>>>>> 2d6ce4c3
+import argparse
+import json
+import sys
+import asyncio
+from core.device_discovery import DeviceDiscovery
+
+async def main():
+    parser = argparse.ArgumentParser(description="SNMP Discovery Script Enhancements")
+    parser.add_argument("ip", help="Target IP address")
+    parser.add_argument("--version", type=int, choices=[1, 2, 3], default=2, help="SNMP Version (1, 2, or 3)")
+    parser.add_argument("--community", default="public", help="Community string for SNMP v1/v2c")
+    parser.add_argument("--user", help="SNMPv3 User")
+    parser.add_argument("--auth_key", help="SNMPv3 Auth Key")
+    parser.add_argument("--priv_key", help="SNMPv3 Privacy Key")
+    parser.add_argument("--auth_proto", help="SNMPv3 Auth Protocol (MD5, SHA)")
+    parser.add_argument("--priv_proto", help="SNMPv3 Privacy Protocol (DES, AES)")
+
+    args = parser.parse_args()
+
+    # Map SNMPv3 protocol strings to pysnmp protocol objects
+    auth_protocol = None
+    priv_protocol = None
+    
+    if args.version == 3:
+        # Import SNMPv3 protocol objects (pysnmp 7.x naming)
+        from pysnmp.hlapi.v3arch.asyncio import (
+            USM_AUTH_HMAC96_MD5, USM_AUTH_HMAC96_SHA,
+            USM_AUTH_HMAC128_SHA224, USM_AUTH_HMAC192_SHA256,
+            USM_AUTH_HMAC256_SHA384, USM_AUTH_HMAC384_SHA512,
+            USM_AUTH_NONE,
+            USM_PRIV_CBC56_DES, USM_PRIV_CBC168_3DES,
+            USM_PRIV_CFB128_AES, USM_PRIV_CFB192_AES, USM_PRIV_CFB256_AES,
+            USM_PRIV_CFB192_AES_BLUMENTHAL, USM_PRIV_CFB256_AES_BLUMENTHAL,
+            USM_PRIV_NONE
+        )
+        
+        # Map authentication protocols (pysnmp 7.x uses USM_AUTH_* constants)
+        auth_map = {
+            'MD5': USM_AUTH_HMAC96_MD5,
+            'SHA': USM_AUTH_HMAC96_SHA,
+            'SHA1': USM_AUTH_HMAC96_SHA,
+            'SHA224': USM_AUTH_HMAC128_SHA224,
+            'SHA256': USM_AUTH_HMAC192_SHA256,
+            'SHA384': USM_AUTH_HMAC256_SHA384,
+            'SHA512': USM_AUTH_HMAC384_SHA512,
+            'NONE': USM_AUTH_NONE,
+        }
+        
+        # Map privacy protocols (pysnmp 7.x uses USM_PRIV_* constants)
+        priv_map = {
+            'DES': USM_PRIV_CBC56_DES,
+            '3DES': USM_PRIV_CBC168_3DES,
+            'AES': USM_PRIV_CFB128_AES,
+            'AES128': USM_PRIV_CFB128_AES,
+            'AES192': USM_PRIV_CFB192_AES,
+            'AES256': USM_PRIV_CFB256_AES,
+            'AES192BLUMENTHAL': USM_PRIV_CFB192_AES_BLUMENTHAL,
+            'AES256BLUMENTHAL': USM_PRIV_CFB256_AES_BLUMENTHAL,
+            'NONE': USM_PRIV_NONE,
+        }
+        
+        if args.auth_proto:
+            auth_protocol = auth_map.get(args.auth_proto.upper())
+            if not auth_protocol:
+                print(json.dumps({"error": f"Invalid auth protocol: {args.auth_proto}. Valid options: {', '.join(auth_map.keys())}"}, indent=4))
+                sys.exit(1)
+        
+        if args.priv_proto:
+            priv_protocol = priv_map.get(args.priv_proto.upper())
+            if not priv_protocol:
+                print(json.dumps({"error": f"Invalid privacy protocol: {args.priv_proto}. Valid options: {', '.join(priv_map.keys())}"}, indent=4))
+                sys.exit(1)
+    
+    discovery = DeviceDiscovery(
+        ip=args.ip,
+        version=args.version,
+        community=args.community,
+        user=args.user,
+        auth_key=args.auth_key,
+        priv_key=args.priv_key,
+        auth_protocol=auth_protocol,  # Pass the mapped object
+        priv_protocol=priv_protocol   # Pass the mapped object
+    )
+
+    try:
+        result = await discovery.discover()
+        print(json.dumps(result, indent=4))
+    except Exception as e:
+        print(json.dumps({"error": str(e)}, indent=4))
+        sys.exit(1)
+
+if __name__ == "__main__":
+    asyncio.run(main())