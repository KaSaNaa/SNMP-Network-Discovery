--- conflicted
+++ resolved
@@ -1,324 +1,159 @@
-<<<<<<< HEAD
-import ipaddress
-import subprocess
-import platform
-import socket
-import os
-import concurrent.futures
-from core.utils import validate_ip_address 
-
-class NetworkUtils:
-    @staticmethod
-    def get_local_ip():
-        """
-        Get the local IP address of the machine.
-
-        This function creates a UDP socket connection to a public DNS server (8.8.8.8)
-        to determine the local IP address of the machine. The socket is closed after
-        retrieving the IP address.
-
-        Returns:
-            str: The local IP address of the machine, or None if an error occurs.
-
-        Raises:
-            Exception: If there is an error in creating the socket or retrieving the IP address.
-        """
-        try:
-            s = socket.socket(socket.AF_INET, socket.SOCK_DGRAM)
-            s.connect(("8.8.8.8", 80))
-            local_ip = s.getsockname()[0]
-            s.close()
-            return local_ip
-        except Exception as e:
-            print(f"Error getting local IP: {e}")
-            return None
-
-    @staticmethod
-    def save_local_ip_to_env():
-        """
-        Retrieves the local IP address using NetworkUtils.get_local_ip() and saves it to a .env file as the value of DB_HOST.
-        If the .env file already exists, it updates the DB_HOST entry with the local IP address. If the DB_HOST entry does not exist, it adds it.
-        If the .env file does not exist, it creates the file and adds the DB_HOST entry with the local IP address.
-        If the local IP address cannot be retrieved, it prints an error message.
-        """
-        local_ip = NetworkUtils.get_local_ip()
-        if local_ip:
-            env_file_path = '.env'
-            if os.path.exists(env_file_path):
-                with open(env_file_path, 'r') as env_file:
-                    lines = env_file.readlines()
-                
-                with open(env_file_path, 'w') as env_file:
-                    db_host_found = False
-                    for line in lines:
-                        if line.startswith('DB_HOST='):
-                            env_file.write(f'DB_HOST={local_ip}\n')
-                            db_host_found = True
-                        else:
-                            env_file.write(line)
-                    
-                    if not db_host_found:
-                        env_file.write(f'DB_HOST={local_ip}\n')
-            else:
-                with open(env_file_path, 'w') as env_file:
-                    env_file.write(f'DB_HOST={local_ip}\n')
-        else:
-            print("Failed to retrieve local IP address.")
-
-
-    @staticmethod
-    def get_dns_hostname(ip):
-        """
-        Resolves the DNS hostname for a given IP address.
-
-        Args:
-            ip (str): The IP address to resolve.
-
-        Returns:
-            str: The short hostname if resolution is successful, otherwise the original IP address.
-        """
-        if validate_ip_address(ip):
-            try:
-                hostname, _, _ = socket.gethostbyaddr(ip)
-                short_hostname = hostname.split(".")[0]
-                return short_hostname if short_hostname else ip
-            except socket.herror:
-                return ip
-        else:
-            raise ValueError(f"Invalid IP address: {ip}")
-
-    @staticmethod
-    def ping_ip(ip_str):
-        """
-        Ping an IP address to check its availability.
-
-        Args:
-            ip_str (str): The IP address to ping.
-
-        Returns:
-            str: The IP address if the ping is successful.
-            None: If the ping fails or the IP address is invalid.
-
-        Raises:
-            ValueError: If the provided IP address is not valid.
-
-        Example:
-            >>> ping_ip("192.168.1.1")
-            '192.168.1.1'
-            
-            >>> ping_ip("256.256.256.256")
-            Invalid IP address '256.256.256.256': ...
-            None
-        """
-        try:
-            ipaddress.ip_address(ip_str)
-            system = platform.system()
-            command = ["ping", "-n", "1", "-w", "1000", ip_str] if system == "Windows" else ["ping", "-c", "1", "-W", "1", ip_str]
-            response = subprocess.run(command, stdout=subprocess.PIPE, stderr=subprocess.PIPE)
-            return ip_str if response.returncode == 0 else None
-        except ValueError as e:
-            print(f"Invalid IP address '{ip_str}': {e}")
-            return None
-
-    @staticmethod
-    def get_ips_from_subnets(subnets):
-        """
-        Generate a list of all possible IP addresses from a list of subnets.
-
-        Args:
-            subnets (list of str): A list of subnet strings in CIDR notation.
-
-        Returns:
-            list of str: A list of IP addresses as strings.
-
-        Raises:
-            ValueError: If any of the subnet strings are invalid.
-        """
-        all_ips = []
-        for subnet in subnets:
-            try:
-                net = ipaddress.ip_network(subnet)
-                all_ips.extend(str(ip) for ip in net.hosts())
-            except ValueError as e:
-                print(f"Invalid subnet {subnet}: {e}")
-        return all_ips
-
-    @staticmethod
-    def scan_subnet(ip_list):
-        """
-        Scans a list of IP addresses to determine which ones are active.
-
-        Args:
-            ip_list (list): A list of IP addresses to scan.
-
-        Returns:
-            list: A list of active IP addresses.
-        """
-        active_ips = []
-        with concurrent.futures.ThreadPoolExecutor(max_workers=20) as executor:
-            futures = {executor.submit(NetworkUtils.ping_ip, ip): ip for ip in ip_list}
-            for future in concurrent.futures.as_completed(futures):
-                result = future.result()
-                if result:
-                    active_ips.append(result)
-=======
-import ipaddress
-import subprocess
-import platform
-import socket
-import os
-import concurrent.futures
-
-class NetworkUtils:
-    @staticmethod
-    def get_local_ip():
-        """
-        Get the local IP address of the machine.
-
-        This function creates a UDP socket connection to a public DNS server (8.8.8.8)
-        to determine the local IP address of the machine. The socket is closed after
-        retrieving the IP address.
-
-        Returns:
-            str: The local IP address of the machine, or None if an error occurs.
-
-        Raises:
-            Exception: If there is an error in creating the socket or retrieving the IP address.
-        """
-        try:
-            s = socket.socket(socket.AF_INET, socket.SOCK_DGRAM)
-            s.connect(("8.8.8.8", 80))
-            local_ip = s.getsockname()[0]
-            s.close()
-            return local_ip
-        except Exception as e:
-            print(f"Error getting local IP: {e}")
-            return None
-
-    @staticmethod
-    def save_local_ip_to_env():
-        """
-        Retrieves the local IP address using NetworkUtils.get_local_ip() and saves it to a .env file as the value of DB_HOST.
-        If the .env file already exists, it updates the DB_HOST entry with the local IP address. If the DB_HOST entry does not exist, it adds it.
-        If the .env file does not exist, it creates the file and adds the DB_HOST entry with the local IP address.
-        If the local IP address cannot be retrieved, it prints an error message.
-        """
-        local_ip = NetworkUtils.get_local_ip()
-        if local_ip:
-            env_file_path = '.env'
-            if os.path.exists(env_file_path):
-                with open(env_file_path, 'r') as env_file:
-                    lines = env_file.readlines()
-                
-                with open(env_file_path, 'w') as env_file:
-                    db_host_found = False
-                    for line in lines:
-                        if line.startswith('DB_HOST='):
-                            env_file.write(f'DB_HOST={local_ip}\n')
-                            db_host_found = True
-                        else:
-                            env_file.write(line)
-                    
-                    if not db_host_found:
-                        env_file.write(f'DB_HOST={local_ip}\n')
-            else:
-                with open(env_file_path, 'w') as env_file:
-                    env_file.write(f'DB_HOST={local_ip}\n')
-        else:
-            print("Failed to retrieve local IP address.")
-
-
-    @staticmethod
-    def get_dns_hostname(ip):
-        """
-        Resolves the DNS hostname for a given IP address.
-
-        Args:
-            ip (str): The IP address to resolve.
-
-        Returns:
-            str: The short hostname if resolution is successful, otherwise the original IP address.
-        """
-        try:
-            hostname, _, _ = socket.gethostbyaddr(ip)
-            short_hostname = hostname.split(".")[0]
-            return short_hostname if short_hostname else ip
-        except socket.herror:
-            return ip
-
-    @staticmethod
-    def ping_ip(ip_str):
-        """
-        Ping an IP address to check its availability.
-
-        Args:
-            ip_str (str): The IP address to ping.
-
-        Returns:
-            str: The IP address if the ping is successful.
-            None: If the ping fails or the IP address is invalid.
-
-        Raises:
-            ValueError: If the provided IP address is not valid.
-
-        Example:
-            >>> ping_ip("192.168.1.1")
-            '192.168.1.1'
-            
-            >>> ping_ip("256.256.256.256")
-            Invalid IP address '256.256.256.256': ...
-            None
-        """
-        try:
-            ipaddress.ip_address(ip_str)
-            system = platform.system()
-            command = ["ping", "-n", "1", "-w", "1000", ip_str] if system == "Windows" else ["ping", "-c", "1", "-W", "1", ip_str]
-            response = subprocess.run(command, stdout=subprocess.PIPE, stderr=subprocess.PIPE)
-            return ip_str if response.returncode == 0 else None
-        except ValueError as e:
-            print(f"Invalid IP address '{ip_str}': {e}")
-            return None
-
-    @staticmethod
-    def get_ips_from_subnets(subnets):
-        """
-        Generate a list of all possible IP addresses from a list of subnets.
-
-        Args:
-            subnets (list of str): A list of subnet strings in CIDR notation.
-
-        Returns:
-            list of str: A list of IP addresses as strings.
-
-        Raises:
-            ValueError: If any of the subnet strings are invalid.
-        """
-        all_ips = []
-        for subnet in subnets:
-            try:
-                net = ipaddress.ip_network(subnet)
-                all_ips.extend(str(ip) for ip in net.hosts())
-            except ValueError as e:
-                print(f"Invalid subnet {subnet}: {e}")
-        return all_ips
-
-    @staticmethod
-    def scan_subnet(ip_list):
-        """
-        Scans a list of IP addresses to determine which ones are active.
-
-        Args:
-            ip_list (list): A list of IP addresses to scan.
-
-        Returns:
-            list: A list of active IP addresses.
-        """
-        active_ips = []
-        with concurrent.futures.ThreadPoolExecutor(max_workers=20) as executor:
-            futures = {executor.submit(NetworkUtils.ping_ip, ip): ip for ip in ip_list}
-            for future in concurrent.futures.as_completed(futures):
-                result = future.result()
-                if result:
-                    active_ips.append(result)
->>>>>>> 2d6ce4c3
+import ipaddress
+import subprocess
+import platform
+import socket
+import os
+import concurrent.futures
+
+class NetworkUtils:
+    @staticmethod
+    def get_local_ip():
+        """
+        Get the local IP address of the machine.
+
+        This function creates a UDP socket connection to a public DNS server (8.8.8.8)
+        to determine the local IP address of the machine. The socket is closed after
+        retrieving the IP address.
+
+        Returns:
+            str: The local IP address of the machine, or None if an error occurs.
+
+        Raises:
+            Exception: If there is an error in creating the socket or retrieving the IP address.
+        """
+        try:
+            s = socket.socket(socket.AF_INET, socket.SOCK_DGRAM)
+            s.connect(("8.8.8.8", 80))
+            local_ip = s.getsockname()[0]
+            s.close()
+            return local_ip
+        except Exception as e:
+            print(f"Error getting local IP: {e}")
+            return None
+
+    @staticmethod
+    def save_local_ip_to_env():
+        """
+        Retrieves the local IP address using NetworkUtils.get_local_ip() and saves it to a .env file as the value of DB_HOST.
+        If the .env file already exists, it updates the DB_HOST entry with the local IP address. If the DB_HOST entry does not exist, it adds it.
+        If the .env file does not exist, it creates the file and adds the DB_HOST entry with the local IP address.
+        If the local IP address cannot be retrieved, it prints an error message.
+        """
+        local_ip = NetworkUtils.get_local_ip()
+        if local_ip:
+            env_file_path = '.env'
+            if os.path.exists(env_file_path):
+                with open(env_file_path, 'r') as env_file:
+                    lines = env_file.readlines()
+                
+                with open(env_file_path, 'w') as env_file:
+                    db_host_found = False
+                    for line in lines:
+                        if line.startswith('DB_HOST='):
+                            env_file.write(f'DB_HOST={local_ip}\n')
+                            db_host_found = True
+                        else:
+                            env_file.write(line)
+                    
+                    if not db_host_found:
+                        env_file.write(f'DB_HOST={local_ip}\n')
+            else:
+                with open(env_file_path, 'w') as env_file:
+                    env_file.write(f'DB_HOST={local_ip}\n')
+        else:
+            print("Failed to retrieve local IP address.")
+
+
+    @staticmethod
+    def get_dns_hostname(ip):
+        """
+        Resolves the DNS hostname for a given IP address.
+
+        Args:
+            ip (str): The IP address to resolve.
+
+        Returns:
+            str: The short hostname if resolution is successful, otherwise the original IP address.
+        """
+        try:
+            hostname, _, _ = socket.gethostbyaddr(ip)
+            short_hostname = hostname.split(".")[0]
+            return short_hostname if short_hostname else ip
+        except socket.herror:
+            return ip
+
+    @staticmethod
+    def ping_ip(ip_str):
+        """
+        Ping an IP address to check its availability.
+
+        Args:
+            ip_str (str): The IP address to ping.
+
+        Returns:
+            str: The IP address if the ping is successful.
+            None: If the ping fails or the IP address is invalid.
+
+        Raises:
+            ValueError: If the provided IP address is not valid.
+
+        Example:
+            >>> ping_ip("192.168.1.1")
+            '192.168.1.1'
+            
+            >>> ping_ip("256.256.256.256")
+            Invalid IP address '256.256.256.256': ...
+            None
+        """
+        try:
+            ipaddress.ip_address(ip_str)
+            system = platform.system()
+            command = ["ping", "-n", "1", "-w", "1000", ip_str] if system == "Windows" else ["ping", "-c", "1", "-W", "1", ip_str]
+            response = subprocess.run(command, stdout=subprocess.PIPE, stderr=subprocess.PIPE)
+            return ip_str if response.returncode == 0 else None
+        except ValueError as e:
+            print(f"Invalid IP address '{ip_str}': {e}")
+            return None
+
+    @staticmethod
+    def get_ips_from_subnets(subnets):
+        """
+        Generate a list of all possible IP addresses from a list of subnets.
+
+        Args:
+            subnets (list of str): A list of subnet strings in CIDR notation.
+
+        Returns:
+            list of str: A list of IP addresses as strings.
+
+        Raises:
+            ValueError: If any of the subnet strings are invalid.
+        """
+        all_ips = []
+        for subnet in subnets:
+            try:
+                net = ipaddress.ip_network(subnet)
+                all_ips.extend(str(ip) for ip in net.hosts())
+            except ValueError as e:
+                print(f"Invalid subnet {subnet}: {e}")
+        return all_ips
+
+    @staticmethod
+    def scan_subnet(ip_list):
+        """
+        Scans a list of IP addresses to determine which ones are active.
+
+        Args:
+            ip_list (list): A list of IP addresses to scan.
+
+        Returns:
+            list: A list of active IP addresses.
+        """
+        active_ips = []
+        with concurrent.futures.ThreadPoolExecutor(max_workers=20) as executor:
+            futures = {executor.submit(NetworkUtils.ping_ip, ip): ip for ip in ip_list}
+            for future in concurrent.futures.as_completed(futures):
+                result = future.result()
+                if result:
+                    active_ips.append(result)
         return active_ips