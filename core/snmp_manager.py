--- conflicted
+++ resolved
@@ -1,1116 +1,745 @@
-<<<<<<< HEAD
-import logging, json
-from pysnmp.hlapi import CommunityData, UsmUserData, SnmpEngine, UdpTransportTarget, ContextData, ObjectType, ObjectIdentity, nextCmd, getCmd
-from pysnmp.hlapi.auth import usmHMACMD5AuthProtocol, usmHMACSHAAuthProtocol
-from pysnmp.hlapi import usmDESPrivProtocol, usm3DESEDEPrivProtocol, usmAesCfb128Protocol, usmAesCfb192Protocol, usmAesCfb256Protocol
-from core.utils import ensure_directory_exists, validate_ip_address
-
-class SNMPManager:
-    def __init__(self, version, community=None, user=None, auth_key=None, priv_key=None, auth_protocol=None, priv_protocol=None):
-        """
-        Initialize the SNMP manager with the given parameters.
-
-        Args:
-            version (str): The SNMP version to use.
-            community (str, optional): The SNMP community string for SNMPv1/v2c. Defaults to None.
-            user (str, optional): The SNMP user for SNMPv3. Defaults to None.
-            auth_key (str, optional): The authentication key for SNMPv3. Defaults to None.
-            priv_key (str, optional): The privacy key for SNMPv3. Defaults to None.
-            auth_protocol (str, optional): The authentication protocol for SNMPv3. Defaults to None.
-            priv_protocol (str, optional): The privacy protocol for SNMPv3. Defaults to None.
-        """
-        self.version = version
-        self.community = community
-        self.user = user
-        self.auth_key = auth_key
-        self.priv_key = priv_key
-        self.auth_protocol = auth_protocol
-        self.priv_protocol = priv_protocol
-
-        # Validate SNMPv3 parameters
-        if self.version == 3:
-            self.__validate_snmpv3_params()
-            
-        log_path = 'logs/snmp_errors.log'
-        
-        ensure_directory_exists(log_path)
-
-        logging.basicConfig(
-            filename = log_path,  
-            level = logging.ERROR,
-            format = '%(asctime)s %(levelname)s: %(message)s',
-            datefmt = '%Y-%m-%d %H:%M:%S'
-        )
-
-    def __validate_snmpv3_params(self):
-        """
-        Validate SNMPv3 parameters to ensure they are correct objects required by UsmUserData.
-        """
-        if not self.user or not self.auth_key or not self.priv_key or not self.auth_protocol or not self.priv_protocol:
-            raise ValueError("User, auth_key, priv_key, auth_protocol, and priv_protocol are required for SNMPv3")
-
-        valid_auth_protocols = [usmHMACMD5AuthProtocol, usmHMACSHAAuthProtocol]
-        valid_priv_protocols = [usmDESPrivProtocol, usm3DESEDEPrivProtocol, usmAesCfb128Protocol, usmAesCfb192Protocol, usmAesCfb256Protocol]
-
-        if self.auth_protocol not in valid_auth_protocols:
-            raise ValueError(f"Invalid auth_protocol: {self.auth_protocol}. Must be one of {valid_auth_protocols}")
-
-        if self.priv_protocol not in valid_priv_protocols:
-            raise ValueError(f"Invalid priv_protocol: {self.priv_protocol}. Must be one of {valid_priv_protocols}")
-
-
-    def snmp_discovery(self, target, base_oid='1.3.6.1.2.1.1', use_next_cmd=True):
-        """
-        Perform SNMP discovery on a target device.
-        Args:
-            target (str): The IP address or hostname of the target device.
-            base_oid (str, optional): The base OID to start the discovery from. Defaults to '1.3.6.1.2.1.1'.
-            use_next_cmd (bool, optional): Whether to use the SNMP nextCmd (True) or getCmd (False). Defaults to True.
-        Returns:
-            list: A list of tuples containing OID and value pairs discovered.
-        Raises:
-            ValueError: If required parameters for the specified SNMP version are missing or if an invalid SNMP version is specified.
-        """
-        results = []
-        if self.version == 1 or self.version == 2:
-            if not self.community:
-                raise ValueError("Community string is required for SNMPv1 and SNMPv2c")
-            user_data = CommunityData(self.community, mpModel=0 if self.version == 1 else 1)
-        elif self.version == 3:
-            if not self.user or not self.auth_key or not self.priv_key or not self.auth_protocol or not self.priv_protocol:
-                raise ValueError("User, auth_key, priv_key, auth_protocol, and priv_protocol are required for SNMPv3")
-            user_data = UsmUserData(
-                self.user,
-                self.auth_key,
-                self.priv_key,
-                authProtocol=self.auth_protocol,
-                privProtocol=self.priv_protocol,
-            )
-        else:
-            raise ValueError("Invalid SNMP version. Must be 1, 2, or 3.")
-    
-        cmd = nextCmd if use_next_cmd else getCmd
-    
-        try:
-            if(validate_ip_address(target)):
-                for errorIndication, errorStatus, errorIndex, varBinds in cmd(
-                    SnmpEngine(),
-                    user_data,
-                    UdpTransportTarget((target, 161)),
-                    ContextData(),
-                    ObjectType(ObjectIdentity(base_oid)),
-                    lexicographicMode=False if use_next_cmd else True,
-                ):
-                    if errorIndication or errorStatus:
-                        # Log errors into a log file
-                        if errorIndication:
-                            logging.error(f'Error Indication: {errorIndication}')
-                        if errorStatus:
-                            logging.error(f'Error Status: {errorStatus.prettyPrint()} at {errorIndex and varBinds[int(errorIndex) - 1][0] or "?"}')
-                        continue
-                    else:
-                        for varBind in varBinds:
-                            oid_str, value_str = varBind
-                            results.append((oid_str.prettyPrint(), value_str.prettyPrint()))
-            else:
-                raise ValueError("Invalid IP address")
-        except Exception as e:
-            print("Error:", e)
-        return results
-    
-    
-    def get_snmp_neighbors(self, ip):
-        """
-        Retrieves SNMP neighbors for a given IP address using LLDP and CDP protocols.
-
-        Args:
-            ip (str): The IP address of the device to query for neighbors.
-
-        Returns:
-            list: A list of neighbors discovered via SNMP using LLDP and CDP protocols.
-        """
-        neighbors = []
-        if (validate_ip_address(ip)):
-            def get_lldp_neighbors():
-                lldp_oid = "1.0.8802.1.1.2.1.4"
-                return self.snmp_discovery(ip, lldp_oid)
-
-            def get_cdp_neighbors():
-                cdp_oid = ".1.3.6.1.4.1.9.9.23.1.2.1"
-                return self.snmp_discovery(ip, cdp_oid)
-
-            neighbors.extend(get_lldp_neighbors())
-            neighbors.extend(get_cdp_neighbors())
-
-            return neighbors
-        else:
-            raise ValueError("Invalid IP address")
-
-
-    def get_local_ports(self, target):
-        """
-        Retrieves the local ports and their descriptions from the target device using SNMP.
-
-        Args:
-            target (str): The IP address or hostname of the target device.
-
-        Returns:
-            dict: A dictionary where the keys are port indices and the values are port descriptions.
-
-        Raises:
-            ValueError: If required SNMP parameters are missing or if an invalid SNMP version is specified.
-
-        Notes:
-            - For SNMPv1 and SNMPv2c, the community string must be provided.
-            - For SNMPv3, the user, auth_key, priv_key, auth_protocol, and priv_protocol must be provided.
-            - The function uses the OID ".1.3.6.1.2.1.31.1.1.1.1" to retrieve interface descriptions.
-        """
-        local_ports = {}
-        if_descr_oid = ".1.3.6.1.2.1.31.1.1.1.1"
-
-        if self.version == 1 or self.version == 2:
-            if not self.community:
-                raise ValueError("Community string is required for SNMPv1 and SNMPv2c")
-            user_data = CommunityData(self.community, mpModel=0 if self.version == 1 else 1)
-        elif self.version == 3:
-            if not self.user or not self.auth_key or not self.priv_key or not self.auth_protocol or not self.priv_protocol:
-                raise ValueError("User, auth_key, priv_key, auth_protocol, and priv_protocol are required for SNMPv3")
-            user_data = UsmUserData(
-                self.user,
-                self.auth_key,
-                self.priv_key,
-                authProtocol=self.auth_protocol,
-                privProtocol=self.priv_protocol,
-            )
-        else:
-            raise ValueError("Invalid SNMP version. Must be 1, 2, or 3.")
-
-        try:
-            if(validate_ip_address(target)):
-                for errorIndication, errorStatus, errorIndex, varBinds in nextCmd(
-                    SnmpEngine(),
-                    user_data,
-                    UdpTransportTarget((target, 161)),
-                    ContextData(),
-                    ObjectType(ObjectIdentity(if_descr_oid)),
-                    lexicographicMode=False,
-                ):
-                    if errorIndication:
-                        print(f"Error: {errorIndication}")
-                        break
-                    elif errorStatus:
-                        print(
-                            "%s at %s"
-                            % (
-                                errorStatus.prettyPrint(),
-                                errorIndex and varBinds[int(errorIndex) - 1][0] or "?",
-                            )
-                        )
-                        break
-                    elif varBinds:
-                        for varBind in varBinds:
-                            oid, value = varBind
-                            oid_str = oid.prettyPrint()
-                            value_str = value.prettyPrint()
-                            port_index = oid_str.split(".")[-1]
-                            local_ports[port_index] = value_str
-            else:
-                raise ValueError("Invalid IP address")
-        except Exception as e:
-            print("Error:", e)
-
-        return local_ports
-    
-    
-    def recursive_discovery(self, ip, discovered_devices=None, discovered_ips=None):
-        """
-        Recursively discovers network devices starting from a given IP address.
-
-        Args:
-            ip (str): The IP address to start the discovery from.
-            discovered_devices (dict, optional): A dictionary to store discovered devices and their details.
-                                                 Defaults to None.
-            discovered_ips (set, optional): A set to keep track of discovered IP addresses to avoid loops.
-                                            Defaults to None.
-
-        Returns:
-            dict: A dictionary containing the discovered devices with their hostnames, neighbors, and ports.
-
-        The structure of the returned dictionary is as follows:
-            {
-                "ip_address": {
-                    "hostname": "hostname",
-                    "neighbors": {
-                        "neighbor_ip": {
-                            "local_interface": "local_port_name",
-                            "remote_interface": "remote_interface_name",
-                            "details": { ... }  # Recursive structure for neighbor's neighbors
-                        },
-                        ...
-                    },
-                    "ports": {
-                        "port_index": "port_name",
-                        ...
-                },
-                ...
-        """
-        if (validate_ip_address(ip)):
-            if discovered_devices is None:
-                discovered_devices = {}
-            if discovered_ips is None:
-                discovered_ips = set()
-
-            print(f"Discovering neighbors for IP: {ip}")
-
-            # Add the current IP to the set of discovered IPs
-            discovered_ips.add(ip)
-
-            # Get the hostname of the current IP
-            hostname_result = self.snmp_discovery(ip, "1.3.6.1.2.1.1.5.0", False)
-            hostname = hostname_result[0][1] if hostname_result else "Unknown"
-
-            # Get the neighbors and local ports
-            neighbors = self.get_snmp_neighbors(ip)
-            ports = self.get_local_ports(ip)
-
-            # Store the neighbors, ports, and hostname for the current IP
-            discovered_devices[ip] = {
-                "hostname": hostname,
-                "neighbors": {},
-                "ports": ports
-            }
-
-            # Iterate through neighbors to identify connections
-            for oid, value in neighbors:
-                if oid.startswith("SNMPv2-SMI::enterprises.9.9.23.1.2.1.1.4"):
-                    neighbor_ip = self.__hex_to_ip(value)
-                    local_port_oid = oid.split(".")[-1]  # Get port index from OID
-                    local_port_name = ports.get(local_port_oid, "Unknown")
-                    # print(f"Local Port: {local_port_oid}:{local_port_name}")
-                    # Get the remote interface name (via LLDP/CDP, or mock if unavailable)
-                    remote_interface = self.get_remote_interface(neighbor_ip, ip, local_port_oid)
-
-                    if neighbor_ip not in discovered_ips:
-                        discovered_ips.add(neighbor_ip)
-
-                        # Recursively discover neighbors of the neighbor
-                        discovered_devices[ip]["neighbors"][neighbor_ip] = {
-                            "local_interface": local_port_name,
-                            "remote_interface": remote_interface,
-                            "details": self.recursive_discovery(neighbor_ip, {}, discovered_ips)[neighbor_ip]
-                        }
-
-            return discovered_devices
-        else:
-            raise ValueError("Invalid IP address")
-    
-    def __is_protocol_not_enabled(self, result):
-        return result and result[0][1] == "No Such Instance currently exists at this OID"
-
-    def get_remote_interface(self, neighbor_ip, source_ip, local_port_oid):
-        """
-        Retrieves the remote interface description using SNMP discovery via LLDP or CDP.
-        This method attempts to discover the remote interface description by querying the
-        LLDP (Link Layer Discovery Protocol) OID first. If the LLDP query fails or returns
-        no result, it falls back to querying the CDP (Cisco Discovery Protocol) OID.
-        Args:
-            neighbor_ip (str): The IP address of the neighboring device.
-            source_ip (str): The IP address of the source device.
-            local_port_oid (str): The OID of the local port.
-        Returns:
-            str: The description of the remote interface if found, otherwise "Unknown".
-        """
-        # LLDP OID
-        lldp_remote_oid = f"1.0.8802.1.1.2.1.4.1.1.7.{local_port_oid}"
-        
-        # CDP OID
-        cdp_remote_oid = f".1.3.6.1.4.1.9.9.23.1.2.1.1.6.{local_port_oid}"
-        
-        if validate_ip_address(neighbor_ip) and validate_ip_address(source_ip):
-            # Try LLDP first
-            remote_interface_result = self.snmp_discovery(neighbor_ip, lldp_remote_oid, False)
-            
-            if self.__is_protocol_not_enabled(remote_interface_result):
-                print("LLDP is not enabled on the interfaces of the target device!")
-                return "LLDP is not enabled on the interface."
-            
-            # Fallback to CDP if LLDP fails
-            if not remote_interface_result:
-                remote_interface_result = self.snmp_discovery(neighbor_ip, cdp_remote_oid, False)
-            
-                if self.__is_protocol_not_enabled(remote_interface_result):
-                    print("CDP is not enabled on the interfaces of the target device!")
-                    return "CDP is not enabled on the interface."
-            else:
-                # If both LLDP and CDP fail, return 'Unknown'
-                return "Unknown"
-            
-            if remote_interface_result and len(remote_interface_result) > 0 and len(remote_interface_result[0]) > 1:
-                print(json.dumps(remote_interface_result, indent=4))
-                return remote_interface_result[0][1]
-            else:
-                return "Unknown"
-        else:
-            raise ValueError("Invalid IP address")
-
-
-    def __hex_to_ip(self, hex_value):
-        """
-        Convert a hexadecimal string to an IP address.
-
-        Args:
-            hex_value (str): The hexadecimal string representing the IP address.
-
-        Returns:
-            str: The converted IP address in dotted-decimal format.
-        """
-        # Convert hex string to IP address
-        hex_value = hex_value.replace("0x", "")
-        ip_parts = [str(int(hex_value[i:i+2], 16)) for i in range(0, len(hex_value), 2)]
-=======
-import logging, json
-import asyncio
-
-# pysnmp 7.x uses v3arch.asyncio for async SNMP operations (supports v1/v2c/v3)
-from pysnmp.hlapi.v3arch.asyncio import (
-    CommunityData, UsmUserData, SnmpEngine, ContextData,
-    ObjectType, ObjectIdentity, 
-    get_cmd, next_cmd, bulk_cmd, walk_cmd,
-    usmHMACMD5AuthProtocol, usmHMACSHAAuthProtocol,
-    usmDESPrivProtocol, usm3DESEDEPrivProtocol, 
-    usmAesCfb128Protocol, usmAesCfb192Protocol, usmAesCfb256Protocol
-)
-from pysnmp.hlapi.v3arch.asyncio.transport import UdpTransportTarget
-
-from core.utils import ensure_directory_exists
-
-class SNMPManager:
-    def __init__(self, version, community=None, user=None, auth_key=None, priv_key=None, auth_protocol=None, priv_protocol=None):
-        """
-        Initialize the SNMP manager with the given parameters.
-
-        Args:
-            version (str): The SNMP version to use.
-            community (str, optional): The SNMP community string for SNMPv1/v2c. Defaults to None.
-            user (str, optional): The SNMP user for SNMPv3. Defaults to None.
-            auth_key (str, optional): The authentication key for SNMPv3. Defaults to None.
-            priv_key (str, optional): The privacy key for SNMPv3. Defaults to None.
-            auth_protocol (str, optional): The authentication protocol for SNMPv3. Defaults to None.
-            priv_protocol (str, optional): The privacy protocol for SNMPv3. Defaults to None.
-        """
-        self.version = version
-        self.community = community
-        self.user = user
-        self.auth_key = auth_key
-        self.priv_key = priv_key
-        self.auth_protocol = auth_protocol
-        self.priv_protocol = priv_protocol
-
-        # Validate SNMPv3 parameters
-        if self.version == 3:
-            self.__validate_snmpv3_params()
-            
-        log_path = 'logs/snmp_errors.log'
-        
-        ensure_directory_exists(log_path)
-
-        # Configure logging to ONLY write to file, not console
-        logging.basicConfig(
-            filename=log_path,  
-            level=logging.INFO,  # Changed to INFO to capture more details
-            format='%(asctime)s [%(levelname)s] %(message)s',
-            datefmt='%Y-%m-%d %H:%M:%S',
-            force=True  # Override any existing configuration
-        )
-        # Disable propagation to console
-        logging.getLogger().handlers = [h for h in logging.getLogger().handlers if not isinstance(h, logging.StreamHandler) or h.stream.name != '<stderr>']
-
-    def __validate_snmpv3_params(self):
-        """
-        Validate SNMPv3 parameters to ensure they are correct objects required by UsmUserData.
-        """
-        if not self.user or not self.auth_key or not self.priv_key or not self.auth_protocol or not self.priv_protocol:
-            raise ValueError("User, auth_key, priv_key, auth_protocol, and priv_protocol are required for SNMPv3")
-        
-        # In pysnmp > 6, protocol objects might need verification or just passed through.
-        # Assuming standard usage, we keep this basic validation or relax it if protocols are passed as strings/constants
-        pass
-
-
-    async def snmp_discovery(self, target, base_oid='1.3.6.1.2.1.1', use_next_cmd=True):
-        """
-        Perform SNMP discovery on a target device with timeout.
-        Args:
-            target (str): The IP address or hostname of the target device.
-            base_oid (str, optional): The base OID to start the discovery from. Defaults to '1.3.6.1.2.1.1'.
-            use_next_cmd (bool, optional): Whether to use the SNMP walk (True) or single get (False). Defaults to True.
-        Returns:
-            list: A list of tuples containing OID and value pairs discovered.
-        Raises:
-            ValueError: If required parameters for the specified SNMP version are missing or if an invalid SNMP version is specified.
-            asyncio.TimeoutError: If the operation takes longer than the timeout
-        """
-        try:
-            # Wrap the actual discovery with a timeout
-            return await asyncio.wait_for(
-                self._snmp_discovery_internal(target, base_oid, use_next_cmd),
-                timeout=60.0  # 60 second timeout for slower devices
-            )
-        except asyncio.TimeoutError:
-            logging.error(f'SNMP discovery timeout for {target} OID {base_oid}')
-            return []  # Return empty list on timeout
-    
-    async def _snmp_discovery_internal(self, target, base_oid='1.3.6.1.2.1.1', use_next_cmd=True):
-        """
-        Perform SNMP discovery on a target device.
-        Args:
-            target (str): The IP address or hostname of the target device.
-            base_oid (str, optional): The base OID to start the discovery from. Defaults to '1.3.6.1.2.1.1'.
-            use_next_cmd (bool, optional): Whether to use the SNMP walk (True) or single get (False). Defaults to True.
-        Returns:
-            list: A list of tuples containing OID and value pairs discovered.
-        Raises:
-            ValueError: If required parameters for the specified SNMP version are missing or if an invalid SNMP version is specified.
-        """
-        results = []
-        if self.version == 1 or self.version == 2:
-            if not self.community:
-                raise ValueError("Community string is required for SNMPv1 and SNMPv2c")
-            user_data = CommunityData(self.community, mpModel=0 if self.version == 1 else 1)
-        elif self.version == 3:
-            if not self.user or not self.auth_key or not self.priv_key or not self.auth_protocol or not self.priv_protocol:
-                raise ValueError("User, auth_key, priv_key, auth_protocol, and priv_protocol are required for SNMPv3")
-            user_data = UsmUserData(
-                self.user,
-                self.auth_key,
-                self.priv_key,
-                authProtocol=self.auth_protocol,
-                privProtocol=self.priv_protocol,
-            )
-        else:
-            raise ValueError("Invalid SNMP version. Must be 1, 2, or 3.")
-    
-        # Create transport target using async .create() method
-        transport = await UdpTransportTarget.create((target, 161))
-    
-        if use_next_cmd:
-            # walk_cmd returns an AsyncGenerator - use async for
-            result_count = 0
-            max_results = 500  # Reduced limit for faster operation
-            async for errorIndication, errorStatus, errorIndex, varBinds in walk_cmd(
-                SnmpEngine(),
-                user_data,
-                transport,
-                ContextData(),
-                ObjectType(ObjectIdentity(base_oid)),
-            ):
-                result_count += 1
-                if result_count > max_results:
-                    logging.warning(f'Reached max results limit ({max_results}) for {base_oid}')
-                    break
-                    
-                if errorIndication or errorStatus:
-                    if errorIndication:
-                        logging.error(f'Error Indication: {errorIndication}')
-                    if errorStatus:
-                        logging.error(f'Error Status: {errorStatus.prettyPrint()} at {errorIndex and varBinds[int(errorIndex) - 1][0] or "?"}')
-                    continue
-                else:
-                    for varBind in varBinds:
-                        oid, value = varBind
-                        # Clean numeric OID string
-                        oid_str = str(oid)
-                        
-                        # Subtree Validation: Verify the returned OID actually belongs to the requested base_oid
-                        # Standard SNMP walk (next_cmd) continues until the end of MIB view if not stopped using lexicographical check
-                        if base_oid and not oid_str.startswith(base_oid):
-                            # We have gone past the requested subtree
-                            # Stop the iterator/loop. But since we are in async for loop from library, we break
-                            # However, pysnmp's walk_cmd might arguably handle this if configured? 
-                            # Usually simple walk implementations need this check manually.
-                            return results 
-
-                        results.append((oid_str, value.prettyPrint()))
-        else:
-           # get_cmd is a coroutine that returns a single tuple - await it directly
-            errorIndication, errorStatus, errorIndex, varBinds = await get_cmd(
-                SnmpEngine(),
-                user_data,
-                transport,
-                ContextData(),
-                ObjectType(ObjectIdentity(base_oid)),
-            )
-            if errorIndication or errorStatus:
-                if errorIndication:
-                    logging.error(f'Error Indication: {errorIndication}')
-                if errorStatus:
-                    logging.error(f'Error Status: {errorStatus.prettyPrint()} at {errorIndex and varBinds[int(errorIndex) - 1][0] or "?"}')
-            else:
-                for varBind in varBinds:
-                    oid, value = varBind
-                    # For get_cmd usually we get what we asked for, but consistency helps
-                    results.append((str(oid), value.prettyPrint()))
-        
-        return results
-
-    async def validate_snmp_reachability(self, target):
-        """
-        Check if the target is reachable via SNMP.
-        """
-        try:
-            # Using sysDescr as validation
-            logging.info(f'Validating SNMP reachability for {target} (v{self.version})')
-            sys_descr = await self.snmp_discovery(target, "1.3.6.1.2.1.1.1.0", use_next_cmd=False)
-            if sys_descr:
-                logging.info(f'SNMP validation successful for {target}')
-                return True
-            else:
-                logging.error(f'SNMP validation failed for {target} (No data returned)')
-                return False
-        except Exception as e:
-            logging.error(f'SNMP validation exception for {target}: {e}')
-            logging.error(f"SNMP validation failed for {target}: {e}")
-            return False
-
-    def _decode_hex_string(self, value):
-        """
-        Detects if a string is hex-encoded (starts with 0x) and decodes it.
-        Uses the centralized decode_hex_string function from utils.
-        """
-        from core.utils import decode_hex_string
-        return decode_hex_string(value)
-
-    async def get_system_info(self, target):
-        """
-        Retrieve basic system information (Name, Description, ObjectID, Uptime, Contact, Location).
-        """
-        sys_info = {}
-        oids = {
-            "description": "1.3.6.1.2.1.1.1.0",
-            "object_id": "1.3.6.1.2.1.1.2.0",
-            "uptime": "1.3.6.1.2.1.1.3.0",
-            "contact": "1.3.6.1.2.1.1.4.0",
-            "name": "1.3.6.1.2.1.1.5.0",
-            "location": "1.3.6.1.2.1.1.6.0",
-            "services": "1.3.6.1.2.1.1.7.0"
-        }
-        
-        for key, oid in oids.items():
-            result = await self.snmp_discovery(target, oid, use_next_cmd=False)
-            if result:
-                value = result[0][1]
-                # Apply hex decoding specifically for description, or potentially others
-                if key == "description":
-                    value = self._decode_hex_string(value)
-                sys_info[key] = value
-            else:
-                sys_info[key] = "Unknown"
-        
-        return sys_info
-
-    async def get_entity_info(self, target):
-        """
-        Retrieves entity (chassis) information including serial number and model.
-        Uses ENTITY-MIB (entPhysicalTable).
-        
-        OIDs:
-        - entPhysicalDescr: 1.3.6.1.2.1.47.1.1.1.1.2 (Description)
-        - entPhysicalClass: 1.3.6.1.2.1.47.1.1.1.1.5 (Class: 3=chassis)
-        - entPhysicalName: 1.3.6.1.2.1.47.1.1.1.1.7 (Name)
-        - entPhysicalSerialNum: 1.3.6.1.2.1.47.1.1.1.1.11 (Serial Number)
-        - entPhysicalModelName: 1.3.6.1.2.1.47.1.1.1.1.13 (Model Name)
-        """
-        entity_info = {
-            "serial_number": "Unknown",
-            "model": "Unknown",
-            "chassis_description": ""
-        }
-        
-        try:
-            # Get physical class to find the chassis entry (class=3)
-            phys_class = await self.snmp_discovery(target, "1.3.6.1.2.1.47.1.1.1.1.5", use_next_cmd=True)
-            phys_serial = await self.snmp_discovery(target, "1.3.6.1.2.1.47.1.1.1.1.11", use_next_cmd=True)
-            phys_model = await self.snmp_discovery(target, "1.3.6.1.2.1.47.1.1.1.1.13", use_next_cmd=True)
-            phys_descr = await self.snmp_discovery(target, "1.3.6.1.2.1.47.1.1.1.1.2", use_next_cmd=True)
-            phys_name = await self.snmp_discovery(target, "1.3.6.1.2.1.47.1.1.1.1.7", use_next_cmd=True)
-            
-            # Build lookup dictionaries by index
-            def build_dict(data):
-                result = {}
-                for oid, value in data:
-                    idx = oid.split('.')[-1]
-                    result[idx] = value
-                return result
-            
-            class_dict = build_dict(phys_class)
-            serial_dict = build_dict(phys_serial)
-            model_dict = build_dict(phys_model)
-            descr_dict = build_dict(phys_descr)
-            name_dict = build_dict(phys_name)
-            
-            # For switch stacks, find the MASTER switch serial number
-            # Strategy:
-            # 1. Look for chassis entries (class=3)
-            # 2. Among chassis entries, prefer "Switch 1" or "1" (typically the master)
-            # 3. Fall back to the chassis entry with the lowest index
-            
-            chassis_indices = []
-            for idx, cls in class_dict.items():
-                if cls == '3':  # Chassis
-                    chassis_indices.append(idx)
-            
-            chassis_idx = None
-            
-            if chassis_indices:
-                # First, try to find the master switch by name
-                for idx in chassis_indices:
-                    name = name_dict.get(idx, "").lower()
-                    # Check for master indicators: "1", "switch 1", "master", lowest number
-                    if name in ['1', 'switch 1', 'switch1'] or 'master' in name:
-                        chassis_idx = idx
-                        break
-                
-                # If no master found, look for the switch with the matching description
-                if not chassis_idx:
-                    for idx in chassis_indices:
-                        descr = descr_dict.get(idx, "").lower()
-                        # Check description for master/primary indicators
-                        if 'master' in descr or 'switch 1' in descr:
-                            chassis_idx = idx
-                            break
-                
-                # Still no match - use the chassis with the lowest index (usually master)
-                if not chassis_idx:
-                    # Sort by numeric index
-                    try:
-                        sorted_indices = sorted(chassis_indices, key=lambda x: int(x))
-                        chassis_idx = sorted_indices[0]
-                    except (ValueError, TypeError):
-                        chassis_idx = chassis_indices[0]
-            
-            # If no chassis found, try container (class=5) or module (class=9)
-            if not chassis_idx:
-                for idx, cls in class_dict.items():
-                    if cls == '5':  # Container/Stack
-                        chassis_idx = idx
-                        break
-                    elif cls == '9' and not chassis_idx:  # Module
-                        chassis_idx = idx
-            
-            # If still no chassis found, try the first entry with a serial number
-            if not chassis_idx:
-                for idx, serial in serial_dict.items():
-                    if serial and serial != "" and serial != "Unknown":
-                        chassis_idx = idx
-                        break
-            
-            if chassis_idx:
-                serial = serial_dict.get(chassis_idx, "")
-                model = model_dict.get(chassis_idx, "")
-                descr = descr_dict.get(chassis_idx, "")
-                
-                # Decode hex strings
-                from core.utils import decode_hex_string
-                entity_info["serial_number"] = decode_hex_string(serial) if serial else "Unknown"
-                entity_info["model"] = decode_hex_string(model) if model else "Unknown"
-                entity_info["chassis_description"] = decode_hex_string(descr) if descr else ""
-            
-            # If model is still unknown, try to find any non-empty model
-            if entity_info["model"] == "Unknown" or not entity_info["model"]:
-                for idx, model in model_dict.items():
-                    if model and model != "" and not model.startswith("0x"):
-                        entity_info["model"] = model
-                        break
-                    elif model and model.startswith("0x"):
-                        from core.utils import decode_hex_string
-                        decoded = decode_hex_string(model)
-                        if decoded and decoded != model:
-                            entity_info["model"] = decoded
-                            break
-                            
-        except Exception as e:
-            logging.error(f"Error getting entity info for {target}: {e}")
-        
-        return entity_info
-
-    async def get_snmp_neighbors(self, ip):
-        """
-        Retrieves SNMP neighbors for a given IP address using LLDP and CDP protocols.
-
-        Args:
-            ip (str): The IP address of the device to query for neighbors.
-
-        Returns:
-            list: A list of neighbors discovered via SNMP using LLDP and CDP protocols.
-        """
-        neighbors = []
-
-        async def get_lldp_neighbors():
-            lldp_oid = "1.0.8802.1.1.2.1.4"
-            return await self.snmp_discovery(ip, lldp_oid)
-
-        async def get_cdp_neighbors():
-            # CDP cache table OIDs - need to walk specific entry columns
-            # cdpCacheEntry: 1.3.6.1.4.1.9.9.23.1.2.1.1
-            # Walking the entry OID directly for all columns
-            cdp_oid = "1.3.6.1.4.1.9.9.23.1.2.1.1"
-            results = await self.snmp_discovery(ip, cdp_oid)
-            
-            # If the generic walk doesn't work, try walking specific columns
-            if not results:
-                logging.info("CDP table walk returned no results, trying specific columns")
-                cdp_columns = [
-                    "1.3.6.1.4.1.9.9.23.1.2.1.1.4",   # cdpCacheAddress
-                    "1.3.6.1.4.1.9.9.23.1.2.1.1.6",   # cdpCacheDeviceId
-                    "1.3.6.1.4.1.9.9.23.1.2.1.1.7",   # cdpCacheDevicePort
-                    "1.3.6.1.4.1.9.9.23.1.2.1.1.8",   # cdpCachePlatform
-                ]
-                for col_oid in cdp_columns:
-                    col_results = await self.snmp_discovery(ip, col_oid)
-                    results.extend(col_results)
-            
-            return results
-
-        neighbors.extend(await get_lldp_neighbors())
-        neighbors.extend(await get_cdp_neighbors())
-
-        return neighbors
-
-
-    async def get_local_ports(self, target):
-        """
-        Retrieves the local ports and their descriptions from the target device using SNMP.
-
-        Args:
-            target (str): The IP address or hostname of the target device.
-
-        Returns:
-            dict: A dictionary where the keys are port indices and the values are port descriptions.
-
-        Raises:
-            ValueError: If required SNMP parameters are missing or if an invalid SNMP version is specified.
-
-        Notes:
-            - For SNMPv1 and SNMPv2c, the community string must be provided.
-            - For SNMPv3, the user, auth_key, priv_key, auth_protocol, and priv_protocol must be provided.
-            - The function uses the OID ".1.3.6.1.2.1.31.1.1.1.1" to retrieve interface descriptions.
-        """
-        local_ports = {}
-        if_descr_oid = ".1.3.6.1.2.1.31.1.1.1.1"
-
-        if self.version == 1 or self.version == 2:
-            if not self.community:
-                raise ValueError("Community string is required for SNMPv1 and SNMPv2c")
-            user_data = CommunityData(self.community, mpModel=0 if self.version == 1 else 1)
-        elif self.version == 3:
-            if not self.user or not self.auth_key or not self.priv_key or not self.auth_protocol or not self.priv_protocol:
-                raise ValueError("User, auth_key, priv_key, auth_protocol, and priv_protocol are required for SNMPv3")
-            user_data = UsmUserData(
-                self.user,
-                self.auth_key,
-                self.priv_key,
-                authProtocol=self.auth_protocol,
-                privProtocol=self.priv_protocol,
-            )
-        else:
-            raise ValueError("Invalid SNMP version. Must be 1, 2, or 3.")
-
-        transport = await UdpTransportTarget.create((target, 161))
-
-        async for errorIndication, errorStatus, errorIndex, varBinds in walk_cmd(
-            SnmpEngine(),
-            user_data,
-            transport,
-            ContextData(),
-            ObjectType(ObjectIdentity(if_descr_oid)),
-        ):
-            if errorIndication:
-                print(f"Error: {errorIndication}")
-                break
-            elif errorStatus:
-                print(
-                    "%s at %s"
-                    % (
-                        errorStatus.prettyPrint(),
-                        errorIndex and varBinds[int(errorIndex) - 1][0] or "?",
-                    )
-                )
-                break
-            elif varBinds:
-                for varBind in varBinds:
-                    oid, value = varBind
-                    oid_str = oid.prettyPrint()
-                    value_str = value.prettyPrint()
-                    port_index = oid_str.split(".")[-1]
-                    local_ports[port_index] = value_str
-
-        return local_ports
-
-    async def get_full_interface_details(self, target):
-        """
-        Retrieves detailed interface information including Name, Mac, Status, Type.
-        Uses ifXTable (ifName) for better interface names on modern devices.
-        Also retrieves ifType to distinguish physical adapters from logical interfaces.
-        """
-        interfaces = []
-        # ifTable/ifXTable columns
-        # ifIndex: .1.3.6.1.2.1.2.2.1.1
-        # ifDescr: .1.3.6.1.2.1.2.2.1.2 (basic name)
-        # ifName: .1.3.6.1.2.1.31.1.1.1.1 (better name from ifXTable)
-        # ifType: .1.3.6.1.2.1.2.2.1.3 (interface type - physical vs logical)
-        # ifPhysAddress: .1.3.6.1.2.1.2.2.1.6
-        # ifAdminStatus: .1.3.6.1.2.1.2.2.1.7
-        # ifOperStatus: .1.3.6.1.2.1.2.2.1.8
-        # ifAlias: .1.3.6.1.2.1.31.1.1.1.18 (interface description/alias)
-        
-        async def get_column(oid):
-             logging.info(f'Walking SNMP OID: {oid} for {target}')
-             res = await self.snmp_discovery(target, oid, use_next_cmd=True)
-             logging.info(f'Retrieved {len(res)} results for OID {oid}')
-             return {r[0].split('.')[-1]: r[1] for r in res}
-
-        # Try ifName first (from ifXTable) - gives better names like "GigabitEthernet1/0/1"
-        if_names = await get_column("1.3.6.1.2.1.31.1.1.1.1")
-        
-        # Fallback to ifDescr if ifName is not available
-        if_descr = await get_column("1.3.6.1.2.1.2.2.1.2")
-        
-        # Get ifType to distinguish physical adapters from logical interfaces
-        if_types = await get_column("1.3.6.1.2.1.2.2.1.3")
-        
-        # Merge: prefer ifName, fallback to ifDescr
-        names = {}
-        all_indices = set(if_names.keys()) | set(if_descr.keys())
-        for idx in all_indices:
-            # Prefer ifName if available and not empty/hex
-            if_name_val = if_names.get(idx, "")
-            if_descr_val = if_descr.get(idx, "")
-            
-            # Use ifName if it looks valid (not hex, not empty)
-            if if_name_val and not if_name_val.startswith("0x"):
-                names[idx] = if_name_val
-            elif if_descr_val and not if_descr_val.startswith("0x"):
-                names[idx] = if_descr_val
-            else:
-                # Both are hex or empty, try to decode
-                from core.utils import decode_hex_string
-                decoded_name = decode_hex_string(if_name_val) if if_name_val else ""
-                decoded_descr = decode_hex_string(if_descr_val) if if_descr_val else ""
-                names[idx] = decoded_name or decoded_descr or f"Interface_{idx}"
-        
-        macs = await get_column("1.3.6.1.2.1.2.2.1.6")
-        oper_status = await get_column("1.3.6.1.2.1.2.2.1.8")
-        
-        # Get interface aliases/descriptions
-        if_alias = await get_column("1.3.6.1.2.1.31.1.1.1.18")
-        
-        # IP Addresses are in ipAddrTable usually mapped to ifIndex
-        # ipAdEntAddr .1.3.6.1.2.1.4.20.1.1 (Use as key)
-        # ipAdEntIfIndex .1.3.6.1.2.1.4.20.1.2
-        # ipAdEntNetMask .1.3.6.1.2.1.4.20.1.3
-        
-        ip_mapping = {}
-        ip_indices = await self.snmp_discovery(target, "1.3.6.1.2.1.4.20.1.2", use_next_cmd=True)
-        ip_masks = await self.snmp_discovery(target, "1.3.6.1.2.1.4.20.1.3", use_next_cmd=True)
-        
-        # Create a mapping of ifIndex -> list of {ip, mask}
-        if_ip_map = {}
-        if ip_indices:
-             for oid, if_idx in ip_indices:
-                 # The IP address is encoded in the last 4 parts of the OID
-                 # Example OID: 1.3.6.1.2.1.4.20.1.2.192.168.1.1
-                 oid_parts = oid.split('.')
-                 if len(oid_parts) >= 4:
-                     ip_addr = '.'.join(oid_parts[-4:])
-                 else:
-                     ip_addr = oid
-                 
-                 # Find corresponding mask
-                 mask = "Unknown"
-                 for m_oid, m_val in ip_masks:
-                     m_oid_parts = m_oid.split('.')
-                     if len(m_oid_parts) >= 4:
-                         m_ip = '.'.join(m_oid_parts[-4:])
-                         if m_ip == ip_addr:
-                             mask = m_val
-                             break
-                 
-                 if if_idx not in if_ip_map:
-                     if_ip_map[if_idx] = []
-                 if_ip_map[if_idx].append({"ip": ip_addr, "mask": mask})
-
-        for idx, name in names.items():
-            mac_hex = macs.get(idx, "")
-            # Convert hex string (e.g. 0x...) to standard MAC format
-            if mac_hex.startswith("0x"):
-                 mac_clean = mac_hex.replace("0x", "")
-                 # Ensure even length
-                 if len(mac_clean) % 2 == 1:
-                     mac_clean = '0' + mac_clean
-                 mac_formatted = ":".join([mac_clean[i:i+2] for i in range(0, len(mac_clean), 2)])
-            else:
-                 mac_formatted = mac_hex
-
-            status_map = {'1': 'up', '2': 'down', '3': 'testing'}
-            status = status_map.get(oper_status.get(idx, '0'), 'unknown')
-            
-            # Get alias/description
-            alias = if_alias.get(idx, "")
-            if alias and alias.startswith("0x"):
-                from core.utils import decode_hex_string
-                alias = decode_hex_string(alias)
-
-            if_data = {
-                "index": idx,
-                "name": name,
-                "description": alias if alias else "",
-                "mac": mac_formatted,
-                "status": status,
-                "ips": if_ip_map.get(idx, []),
-                "if_type": if_types.get(idx, "0")  # ifType for physical vs logical detection
-            }
-            interfaces.append(if_data)
-            
-        return interfaces
-    
-
-        """
-        Recursively discovers network devices starting from a given IP address.
-
-        Args:
-            ip (str): The IP address to start the discovery from.
-            discovered_devices (dict, optional): A dictionary to store discovered devices and their details.
-                                                 Defaults to None.
-            discovered_ips (set, optional): A set to keep track of discovered IP addresses to avoid loops.
-                                            Defaults to None.
-
-        Returns:
-            dict: A dictionary containing the discovered devices with their hostnames, neighbors, and ports.
-
-        The structure of the returned dictionary is as follows:
-            {
-                "ip_address": {
-                    "hostname": "hostname",
-                    "neighbors": {
-                        "neighbor_ip": {
-                            "local_interface": "local_port_name",
-                            "remote_interface": "remote_interface_name",
-                            "details": { ... }  # Recursive structure for neighbor's neighbors
-                        },
-                        ...
-                    },
-                    "ports": {
-                        "port_index": "port_name",
-                        ...
-                },
-                ...
-        """
-        if discovered_devices is None:
-            discovered_devices = {}
-        if discovered_ips is None:
-            discovered_ips = set()
-
-        print(f"Discovering neighbors for IP: {ip}")
-
-        # Add the current IP to the set of discovered IPs
-        discovered_ips.add(ip)
-
-        # Get the hostname of the current IP
-        hostname_result = self.snmp_discovery(ip, "1.3.6.1.2.1.1.5.0", False)
-        hostname = hostname_result[0][1] if hostname_result else "Unknown"
-
-        # Get the neighbors and local ports
-        neighbors = self.get_snmp_neighbors(ip)
-        ports = self.get_local_ports(ip)
-
-        # Store the neighbors, ports, and hostname for the current IP
-        discovered_devices[ip] = {
-            "hostname": hostname,
-            "neighbors": {},
-            "ports": ports
-        }
-
-        # Iterate through neighbors to identify connections
-        for oid, value in neighbors:
-            if oid.startswith("SNMPv2-SMI::enterprises.9.9.23.1.2.1.1.4"):
-                neighbor_ip = self.__hex_to_ip(value)
-                local_port_oid = oid.split(".")[-1]  # Get port index from OID
-                local_port_name = ports.get(local_port_oid, "Unknown")
-                # print(f"Local Port: {local_port_oid}:{local_port_name}")
-                # Get the remote interface name (via LLDP/CDP, or mock if unavailable)
-                remote_interface = self.get_remote_interface(neighbor_ip, ip, local_port_oid)
-
-                if neighbor_ip not in discovered_ips:
-                    discovered_ips.add(neighbor_ip)
-
-                    # Recursively discover neighbors of the neighbor
-                    discovered_devices[ip]["neighbors"][neighbor_ip] = {
-                        "local_interface": local_port_name,
-                        "remote_interface": remote_interface,
-                        "details": self.recursive_discovery(neighbor_ip, {}, discovered_ips)[neighbor_ip]
-                    }
-
-        return discovered_devices
-    
-    def __is_protocol_not_enabled(self, result):
-        return result and result[0][1] == "No Such Instance currently exists at this OID"
-
-    async def get_remote_interface(self, neighbor_ip, source_ip, local_port_oid):
-        """
-        Retrieves the remote interface description using SNMP discovery via LLDP or CDP.
-        This method attempts to discover the remote interface description by querying the
-        LLDP (Link Layer Discovery Protocol) OID first. If the LLDP query fails or returns
-        no result, it falls back to querying the CDP (Cisco Discovery Protocol) OID.
-        Args:
-            neighbor_ip (str): The IP address of the neighboring device.
-            source_ip (str): The IP address of the source device.
-            local_port_oid (str): The OID of the local port.
-        Returns:
-            str: The description of the remote interface if found, otherwise "Unknown".
-        """
-        # LLDP OID
-        lldp_remote_oid = f"1.0.8802.1.1.2.1.4.1.1.7.{local_port_oid}"
-        
-        # CDP OID
-        cdp_remote_oid = f".1.3.6.1.4.1.9.9.23.1.2.1.1.6.{local_port_oid}"
-        
-        # Try LLDP first
-        remote_interface_result = await self.snmp_discovery(neighbor_ip, lldp_remote_oid, False)
-        
-        if self.__is_protocol_not_enabled(remote_interface_result):
-            print("LLDP is not enabled on the interfaces of the target device!")
-            return "LLDP is not enabled on the interface."
-        
-        # Fallback to CDP if LLDP fails
-        if not remote_interface_result:
-            remote_interface_result = await self.snmp_discovery(neighbor_ip, cdp_remote_oid, False)
-        
-            if self.__is_protocol_not_enabled(remote_interface_result):
-                print("CDP is not enabled on the interfaces of the target device!")
-                return "CDP is not enabled on the interface."
-        else:
-            # If both LLDP and CDP fail, return 'Unknown'
-            return "Unknown"
-        
-        if remote_interface_result and len(remote_interface_result) > 0 and len(remote_interface_result[0]) > 1:
-            print(json.dumps(remote_interface_result, indent=4))
-            return remote_interface_result[0][1]
-        else:
-            return "Unknown"
-
-
-    def __hex_to_ip(self, hex_value):
-        """
-        Convert a hexadecimal string to an IP address.
-
-        Args:
-            hex_value (str): The hexadecimal string representing the IP address.
-
-        Returns:
-            str: The converted IP address in dotted-decimal format.
-        """
-        # Convert hex string to IP address
-        hex_value = hex_value.replace("0x", "")
-        ip_parts = [str(int(hex_value[i:i+2], 16)) for i in range(0, len(hex_value), 2)]
->>>>>>> 2d6ce4c3
+import logging, json
+import asyncio
+
+# pysnmp 7.x uses v3arch.asyncio for async SNMP operations (supports v1/v2c/v3)
+from pysnmp.hlapi.v3arch.asyncio import (
+    CommunityData, UsmUserData, SnmpEngine, ContextData,
+    ObjectType, ObjectIdentity, 
+    get_cmd, next_cmd, bulk_cmd, walk_cmd,
+    usmHMACMD5AuthProtocol, usmHMACSHAAuthProtocol,
+    usmDESPrivProtocol, usm3DESEDEPrivProtocol, 
+    usmAesCfb128Protocol, usmAesCfb192Protocol, usmAesCfb256Protocol
+)
+from pysnmp.hlapi.v3arch.asyncio.transport import UdpTransportTarget
+
+from core.utils import ensure_directory_exists
+
+class SNMPManager:
+    def __init__(self, version, community=None, user=None, auth_key=None, priv_key=None, auth_protocol=None, priv_protocol=None):
+        """
+        Initialize the SNMP manager with the given parameters.
+
+        Args:
+            version (str): The SNMP version to use.
+            community (str, optional): The SNMP community string for SNMPv1/v2c. Defaults to None.
+            user (str, optional): The SNMP user for SNMPv3. Defaults to None.
+            auth_key (str, optional): The authentication key for SNMPv3. Defaults to None.
+            priv_key (str, optional): The privacy key for SNMPv3. Defaults to None.
+            auth_protocol (str, optional): The authentication protocol for SNMPv3. Defaults to None.
+            priv_protocol (str, optional): The privacy protocol for SNMPv3. Defaults to None.
+        """
+        self.version = version
+        self.community = community
+        self.user = user
+        self.auth_key = auth_key
+        self.priv_key = priv_key
+        self.auth_protocol = auth_protocol
+        self.priv_protocol = priv_protocol
+
+        # Validate SNMPv3 parameters
+        if self.version == 3:
+            self.__validate_snmpv3_params()
+            
+        log_path = 'logs/snmp_errors.log'
+        
+        ensure_directory_exists(log_path)
+
+        # Configure logging to ONLY write to file, not console
+        logging.basicConfig(
+            filename=log_path,  
+            level=logging.INFO,  # Changed to INFO to capture more details
+            format='%(asctime)s [%(levelname)s] %(message)s',
+            datefmt='%Y-%m-%d %H:%M:%S',
+            force=True  # Override any existing configuration
+        )
+        # Disable propagation to console
+        logging.getLogger().handlers = [h for h in logging.getLogger().handlers if not isinstance(h, logging.StreamHandler) or h.stream.name != '<stderr>']
+
+    def __validate_snmpv3_params(self):
+        """
+        Validate SNMPv3 parameters to ensure they are correct objects required by UsmUserData.
+        """
+        if not self.user or not self.auth_key or not self.priv_key or not self.auth_protocol or not self.priv_protocol:
+            raise ValueError("User, auth_key, priv_key, auth_protocol, and priv_protocol are required for SNMPv3")
+        
+        # In pysnmp > 6, protocol objects might need verification or just passed through.
+        # Assuming standard usage, we keep this basic validation or relax it if protocols are passed as strings/constants
+        pass
+
+
+    async def snmp_discovery(self, target, base_oid='1.3.6.1.2.1.1', use_next_cmd=True):
+        """
+        Perform SNMP discovery on a target device with timeout.
+        Args:
+            target (str): The IP address or hostname of the target device.
+            base_oid (str, optional): The base OID to start the discovery from. Defaults to '1.3.6.1.2.1.1'.
+            use_next_cmd (bool, optional): Whether to use the SNMP walk (True) or single get (False). Defaults to True.
+        Returns:
+            list: A list of tuples containing OID and value pairs discovered.
+        Raises:
+            ValueError: If required parameters for the specified SNMP version are missing or if an invalid SNMP version is specified.
+            asyncio.TimeoutError: If the operation takes longer than the timeout
+        """
+        try:
+            # Wrap the actual discovery with a timeout
+            return await asyncio.wait_for(
+                self._snmp_discovery_internal(target, base_oid, use_next_cmd),
+                timeout=60.0  # 60 second timeout for slower devices
+            )
+        except asyncio.TimeoutError:
+            logging.error(f'SNMP discovery timeout for {target} OID {base_oid}')
+            return []  # Return empty list on timeout
+    
+    async def _snmp_discovery_internal(self, target, base_oid='1.3.6.1.2.1.1', use_next_cmd=True):
+        """
+        Perform SNMP discovery on a target device.
+        Args:
+            target (str): The IP address or hostname of the target device.
+            base_oid (str, optional): The base OID to start the discovery from. Defaults to '1.3.6.1.2.1.1'.
+            use_next_cmd (bool, optional): Whether to use the SNMP walk (True) or single get (False). Defaults to True.
+        Returns:
+            list: A list of tuples containing OID and value pairs discovered.
+        Raises:
+            ValueError: If required parameters for the specified SNMP version are missing or if an invalid SNMP version is specified.
+        """
+        results = []
+        if self.version == 1 or self.version == 2:
+            if not self.community:
+                raise ValueError("Community string is required for SNMPv1 and SNMPv2c")
+            user_data = CommunityData(self.community, mpModel=0 if self.version == 1 else 1)
+        elif self.version == 3:
+            if not self.user or not self.auth_key or not self.priv_key or not self.auth_protocol or not self.priv_protocol:
+                raise ValueError("User, auth_key, priv_key, auth_protocol, and priv_protocol are required for SNMPv3")
+            user_data = UsmUserData(
+                self.user,
+                self.auth_key,
+                self.priv_key,
+                authProtocol=self.auth_protocol,
+                privProtocol=self.priv_protocol,
+            )
+        else:
+            raise ValueError("Invalid SNMP version. Must be 1, 2, or 3.")
+    
+        # Create transport target using async .create() method
+        transport = await UdpTransportTarget.create((target, 161))
+    
+        if use_next_cmd:
+            # walk_cmd returns an AsyncGenerator - use async for
+            result_count = 0
+            max_results = 500  # Reduced limit for faster operation
+            async for errorIndication, errorStatus, errorIndex, varBinds in walk_cmd(
+                SnmpEngine(),
+                user_data,
+                transport,
+                ContextData(),
+                ObjectType(ObjectIdentity(base_oid)),
+            ):
+                result_count += 1
+                if result_count > max_results:
+                    logging.warning(f'Reached max results limit ({max_results}) for {base_oid}')
+                    break
+                    
+                if errorIndication or errorStatus:
+                    if errorIndication:
+                        logging.error(f'Error Indication: {errorIndication}')
+                    if errorStatus:
+                        logging.error(f'Error Status: {errorStatus.prettyPrint()} at {errorIndex and varBinds[int(errorIndex) - 1][0] or "?"}')
+                    continue
+                else:
+                    for varBind in varBinds:
+                        oid, value = varBind
+                        # Clean numeric OID string
+                        oid_str = str(oid)
+                        
+                        # Subtree Validation: Verify the returned OID actually belongs to the requested base_oid
+                        # Standard SNMP walk (next_cmd) continues until the end of MIB view if not stopped using lexicographical check
+                        if base_oid and not oid_str.startswith(base_oid):
+                            # We have gone past the requested subtree
+                            # Stop the iterator/loop. But since we are in async for loop from library, we break
+                            # However, pysnmp's walk_cmd might arguably handle this if configured? 
+                            # Usually simple walk implementations need this check manually.
+                            return results 
+
+                        results.append((oid_str, value.prettyPrint()))
+        else:
+           # get_cmd is a coroutine that returns a single tuple - await it directly
+            errorIndication, errorStatus, errorIndex, varBinds = await get_cmd(
+                SnmpEngine(),
+                user_data,
+                transport,
+                ContextData(),
+                ObjectType(ObjectIdentity(base_oid)),
+            )
+            if errorIndication or errorStatus:
+                if errorIndication:
+                    logging.error(f'Error Indication: {errorIndication}')
+                if errorStatus:
+                    logging.error(f'Error Status: {errorStatus.prettyPrint()} at {errorIndex and varBinds[int(errorIndex) - 1][0] or "?"}')
+            else:
+                for varBind in varBinds:
+                    oid, value = varBind
+                    # For get_cmd usually we get what we asked for, but consistency helps
+                    results.append((str(oid), value.prettyPrint()))
+        
+        return results
+
+    async def validate_snmp_reachability(self, target):
+        """
+        Check if the target is reachable via SNMP.
+        """
+        try:
+            # Using sysDescr as validation
+            logging.info(f'Validating SNMP reachability for {target} (v{self.version})')
+            sys_descr = await self.snmp_discovery(target, "1.3.6.1.2.1.1.1.0", use_next_cmd=False)
+            if sys_descr:
+                logging.info(f'SNMP validation successful for {target}')
+                return True
+            else:
+                logging.error(f'SNMP validation failed for {target} (No data returned)')
+                return False
+        except Exception as e:
+            logging.error(f'SNMP validation exception for {target}: {e}')
+            logging.error(f"SNMP validation failed for {target}: {e}")
+            return False
+
+    def _decode_hex_string(self, value):
+        """
+        Detects if a string is hex-encoded (starts with 0x) and decodes it.
+        Uses the centralized decode_hex_string function from utils.
+        """
+        from core.utils import decode_hex_string
+        return decode_hex_string(value)
+
+    async def get_system_info(self, target):
+        """
+        Retrieve basic system information (Name, Description, ObjectID, Uptime, Contact, Location).
+        """
+        sys_info = {}
+        oids = {
+            "description": "1.3.6.1.2.1.1.1.0",
+            "object_id": "1.3.6.1.2.1.1.2.0",
+            "uptime": "1.3.6.1.2.1.1.3.0",
+            "contact": "1.3.6.1.2.1.1.4.0",
+            "name": "1.3.6.1.2.1.1.5.0",
+            "location": "1.3.6.1.2.1.1.6.0",
+            "services": "1.3.6.1.2.1.1.7.0"
+        }
+        
+        for key, oid in oids.items():
+            result = await self.snmp_discovery(target, oid, use_next_cmd=False)
+            if result:
+                value = result[0][1]
+                # Apply hex decoding specifically for description, or potentially others
+                if key == "description":
+                    value = self._decode_hex_string(value)
+                sys_info[key] = value
+            else:
+                sys_info[key] = "Unknown"
+        
+        return sys_info
+
+    async def get_entity_info(self, target):
+        """
+        Retrieves entity (chassis) information including serial number and model.
+        Uses ENTITY-MIB (entPhysicalTable).
+        
+        OIDs:
+        - entPhysicalDescr: 1.3.6.1.2.1.47.1.1.1.1.2 (Description)
+        - entPhysicalClass: 1.3.6.1.2.1.47.1.1.1.1.5 (Class: 3=chassis)
+        - entPhysicalName: 1.3.6.1.2.1.47.1.1.1.1.7 (Name)
+        - entPhysicalSerialNum: 1.3.6.1.2.1.47.1.1.1.1.11 (Serial Number)
+        - entPhysicalModelName: 1.3.6.1.2.1.47.1.1.1.1.13 (Model Name)
+        """
+        entity_info = {
+            "serial_number": "Unknown",
+            "model": "Unknown",
+            "chassis_description": ""
+        }
+        
+        try:
+            # Get physical class to find the chassis entry (class=3)
+            phys_class = await self.snmp_discovery(target, "1.3.6.1.2.1.47.1.1.1.1.5", use_next_cmd=True)
+            phys_serial = await self.snmp_discovery(target, "1.3.6.1.2.1.47.1.1.1.1.11", use_next_cmd=True)
+            phys_model = await self.snmp_discovery(target, "1.3.6.1.2.1.47.1.1.1.1.13", use_next_cmd=True)
+            phys_descr = await self.snmp_discovery(target, "1.3.6.1.2.1.47.1.1.1.1.2", use_next_cmd=True)
+            phys_name = await self.snmp_discovery(target, "1.3.6.1.2.1.47.1.1.1.1.7", use_next_cmd=True)
+            
+            # Build lookup dictionaries by index
+            def build_dict(data):
+                result = {}
+                for oid, value in data:
+                    idx = oid.split('.')[-1]
+                    result[idx] = value
+                return result
+            
+            class_dict = build_dict(phys_class)
+            serial_dict = build_dict(phys_serial)
+            model_dict = build_dict(phys_model)
+            descr_dict = build_dict(phys_descr)
+            name_dict = build_dict(phys_name)
+            
+            # For switch stacks, find the MASTER switch serial number
+            # Strategy:
+            # 1. Look for chassis entries (class=3)
+            # 2. Among chassis entries, prefer "Switch 1" or "1" (typically the master)
+            # 3. Fall back to the chassis entry with the lowest index
+            
+            chassis_indices = []
+            for idx, cls in class_dict.items():
+                if cls == '3':  # Chassis
+                    chassis_indices.append(idx)
+            
+            chassis_idx = None
+            
+            if chassis_indices:
+                # First, try to find the master switch by name
+                for idx in chassis_indices:
+                    name = name_dict.get(idx, "").lower()
+                    # Check for master indicators: "1", "switch 1", "master", lowest number
+                    if name in ['1', 'switch 1', 'switch1'] or 'master' in name:
+                        chassis_idx = idx
+                        break
+                
+                # If no master found, look for the switch with the matching description
+                if not chassis_idx:
+                    for idx in chassis_indices:
+                        descr = descr_dict.get(idx, "").lower()
+                        # Check description for master/primary indicators
+                        if 'master' in descr or 'switch 1' in descr:
+                            chassis_idx = idx
+                            break
+                
+                # Still no match - use the chassis with the lowest index (usually master)
+                if not chassis_idx:
+                    # Sort by numeric index
+                    try:
+                        sorted_indices = sorted(chassis_indices, key=lambda x: int(x))
+                        chassis_idx = sorted_indices[0]
+                    except (ValueError, TypeError):
+                        chassis_idx = chassis_indices[0]
+            
+            # If no chassis found, try container (class=5) or module (class=9)
+            if not chassis_idx:
+                for idx, cls in class_dict.items():
+                    if cls == '5':  # Container/Stack
+                        chassis_idx = idx
+                        break
+                    elif cls == '9' and not chassis_idx:  # Module
+                        chassis_idx = idx
+            
+            # If still no chassis found, try the first entry with a serial number
+            if not chassis_idx:
+                for idx, serial in serial_dict.items():
+                    if serial and serial != "" and serial != "Unknown":
+                        chassis_idx = idx
+                        break
+            
+            if chassis_idx:
+                serial = serial_dict.get(chassis_idx, "")
+                model = model_dict.get(chassis_idx, "")
+                descr = descr_dict.get(chassis_idx, "")
+                
+                # Decode hex strings
+                from core.utils import decode_hex_string
+                entity_info["serial_number"] = decode_hex_string(serial) if serial else "Unknown"
+                entity_info["model"] = decode_hex_string(model) if model else "Unknown"
+                entity_info["chassis_description"] = decode_hex_string(descr) if descr else ""
+            
+            # If model is still unknown, try to find any non-empty model
+            if entity_info["model"] == "Unknown" or not entity_info["model"]:
+                for idx, model in model_dict.items():
+                    if model and model != "" and not model.startswith("0x"):
+                        entity_info["model"] = model
+                        break
+                    elif model and model.startswith("0x"):
+                        from core.utils import decode_hex_string
+                        decoded = decode_hex_string(model)
+                        if decoded and decoded != model:
+                            entity_info["model"] = decoded
+                            break
+                            
+        except Exception as e:
+            logging.error(f"Error getting entity info for {target}: {e}")
+        
+        return entity_info
+
+    async def get_snmp_neighbors(self, ip):
+        """
+        Retrieves SNMP neighbors for a given IP address using LLDP and CDP protocols.
+
+        Args:
+            ip (str): The IP address of the device to query for neighbors.
+
+        Returns:
+            list: A list of neighbors discovered via SNMP using LLDP and CDP protocols.
+        """
+        neighbors = []
+
+        async def get_lldp_neighbors():
+            lldp_oid = "1.0.8802.1.1.2.1.4"
+            return await self.snmp_discovery(ip, lldp_oid)
+
+        async def get_cdp_neighbors():
+            # CDP cache table OIDs - need to walk specific entry columns
+            # cdpCacheEntry: 1.3.6.1.4.1.9.9.23.1.2.1.1
+            # Walking the entry OID directly for all columns
+            cdp_oid = "1.3.6.1.4.1.9.9.23.1.2.1.1"
+            results = await self.snmp_discovery(ip, cdp_oid)
+            
+            # If the generic walk doesn't work, try walking specific columns
+            if not results:
+                logging.info("CDP table walk returned no results, trying specific columns")
+                cdp_columns = [
+                    "1.3.6.1.4.1.9.9.23.1.2.1.1.4",   # cdpCacheAddress
+                    "1.3.6.1.4.1.9.9.23.1.2.1.1.6",   # cdpCacheDeviceId
+                    "1.3.6.1.4.1.9.9.23.1.2.1.1.7",   # cdpCacheDevicePort
+                    "1.3.6.1.4.1.9.9.23.1.2.1.1.8",   # cdpCachePlatform
+                ]
+                for col_oid in cdp_columns:
+                    col_results = await self.snmp_discovery(ip, col_oid)
+                    results.extend(col_results)
+            
+            return results
+
+        neighbors.extend(await get_lldp_neighbors())
+        neighbors.extend(await get_cdp_neighbors())
+
+        return neighbors
+
+
+    async def get_local_ports(self, target):
+        """
+        Retrieves the local ports and their descriptions from the target device using SNMP.
+
+        Args:
+            target (str): The IP address or hostname of the target device.
+
+        Returns:
+            dict: A dictionary where the keys are port indices and the values are port descriptions.
+
+        Raises:
+            ValueError: If required SNMP parameters are missing or if an invalid SNMP version is specified.
+
+        Notes:
+            - For SNMPv1 and SNMPv2c, the community string must be provided.
+            - For SNMPv3, the user, auth_key, priv_key, auth_protocol, and priv_protocol must be provided.
+            - The function uses the OID ".1.3.6.1.2.1.31.1.1.1.1" to retrieve interface descriptions.
+        """
+        local_ports = {}
+        if_descr_oid = ".1.3.6.1.2.1.31.1.1.1.1"
+
+        if self.version == 1 or self.version == 2:
+            if not self.community:
+                raise ValueError("Community string is required for SNMPv1 and SNMPv2c")
+            user_data = CommunityData(self.community, mpModel=0 if self.version == 1 else 1)
+        elif self.version == 3:
+            if not self.user or not self.auth_key or not self.priv_key or not self.auth_protocol or not self.priv_protocol:
+                raise ValueError("User, auth_key, priv_key, auth_protocol, and priv_protocol are required for SNMPv3")
+            user_data = UsmUserData(
+                self.user,
+                self.auth_key,
+                self.priv_key,
+                authProtocol=self.auth_protocol,
+                privProtocol=self.priv_protocol,
+            )
+        else:
+            raise ValueError("Invalid SNMP version. Must be 1, 2, or 3.")
+
+        transport = await UdpTransportTarget.create((target, 161))
+
+        async for errorIndication, errorStatus, errorIndex, varBinds in walk_cmd(
+            SnmpEngine(),
+            user_data,
+            transport,
+            ContextData(),
+            ObjectType(ObjectIdentity(if_descr_oid)),
+        ):
+            if errorIndication:
+                print(f"Error: {errorIndication}")
+                break
+            elif errorStatus:
+                print(
+                    "%s at %s"
+                    % (
+                        errorStatus.prettyPrint(),
+                        errorIndex and varBinds[int(errorIndex) - 1][0] or "?",
+                    )
+                )
+                break
+            elif varBinds:
+                for varBind in varBinds:
+                    oid, value = varBind
+                    oid_str = oid.prettyPrint()
+                    value_str = value.prettyPrint()
+                    port_index = oid_str.split(".")[-1]
+                    local_ports[port_index] = value_str
+
+        return local_ports
+
+    async def get_full_interface_details(self, target):
+        """
+        Retrieves detailed interface information including Name, Mac, Status, Type.
+        Uses ifXTable (ifName) for better interface names on modern devices.
+        Also retrieves ifType to distinguish physical adapters from logical interfaces.
+        """
+        interfaces = []
+        # ifTable/ifXTable columns
+        # ifIndex: .1.3.6.1.2.1.2.2.1.1
+        # ifDescr: .1.3.6.1.2.1.2.2.1.2 (basic name)
+        # ifName: .1.3.6.1.2.1.31.1.1.1.1 (better name from ifXTable)
+        # ifType: .1.3.6.1.2.1.2.2.1.3 (interface type - physical vs logical)
+        # ifPhysAddress: .1.3.6.1.2.1.2.2.1.6
+        # ifAdminStatus: .1.3.6.1.2.1.2.2.1.7
+        # ifOperStatus: .1.3.6.1.2.1.2.2.1.8
+        # ifAlias: .1.3.6.1.2.1.31.1.1.1.18 (interface description/alias)
+        
+        async def get_column(oid):
+             logging.info(f'Walking SNMP OID: {oid} for {target}')
+             res = await self.snmp_discovery(target, oid, use_next_cmd=True)
+             logging.info(f'Retrieved {len(res)} results for OID {oid}')
+             return {r[0].split('.')[-1]: r[1] for r in res}
+
+        # Try ifName first (from ifXTable) - gives better names like "GigabitEthernet1/0/1"
+        if_names = await get_column("1.3.6.1.2.1.31.1.1.1.1")
+        
+        # Fallback to ifDescr if ifName is not available
+        if_descr = await get_column("1.3.6.1.2.1.2.2.1.2")
+        
+        # Get ifType to distinguish physical adapters from logical interfaces
+        if_types = await get_column("1.3.6.1.2.1.2.2.1.3")
+        
+        # Merge: prefer ifName, fallback to ifDescr
+        names = {}
+        all_indices = set(if_names.keys()) | set(if_descr.keys())
+        for idx in all_indices:
+            # Prefer ifName if available and not empty/hex
+            if_name_val = if_names.get(idx, "")
+            if_descr_val = if_descr.get(idx, "")
+            
+            # Use ifName if it looks valid (not hex, not empty)
+            if if_name_val and not if_name_val.startswith("0x"):
+                names[idx] = if_name_val
+            elif if_descr_val and not if_descr_val.startswith("0x"):
+                names[idx] = if_descr_val
+            else:
+                # Both are hex or empty, try to decode
+                from core.utils import decode_hex_string
+                decoded_name = decode_hex_string(if_name_val) if if_name_val else ""
+                decoded_descr = decode_hex_string(if_descr_val) if if_descr_val else ""
+                names[idx] = decoded_name or decoded_descr or f"Interface_{idx}"
+        
+        macs = await get_column("1.3.6.1.2.1.2.2.1.6")
+        oper_status = await get_column("1.3.6.1.2.1.2.2.1.8")
+        
+        # Get interface aliases/descriptions
+        if_alias = await get_column("1.3.6.1.2.1.31.1.1.1.18")
+        
+        # IP Addresses are in ipAddrTable usually mapped to ifIndex
+        # ipAdEntAddr .1.3.6.1.2.1.4.20.1.1 (Use as key)
+        # ipAdEntIfIndex .1.3.6.1.2.1.4.20.1.2
+        # ipAdEntNetMask .1.3.6.1.2.1.4.20.1.3
+        
+        ip_mapping = {}
+        ip_indices = await self.snmp_discovery(target, "1.3.6.1.2.1.4.20.1.2", use_next_cmd=True)
+        ip_masks = await self.snmp_discovery(target, "1.3.6.1.2.1.4.20.1.3", use_next_cmd=True)
+        
+        # Create a mapping of ifIndex -> list of {ip, mask}
+        if_ip_map = {}
+        if ip_indices:
+             for oid, if_idx in ip_indices:
+                 # The IP address is encoded in the last 4 parts of the OID
+                 # Example OID: 1.3.6.1.2.1.4.20.1.2.192.168.1.1
+                 oid_parts = oid.split('.')
+                 if len(oid_parts) >= 4:
+                     ip_addr = '.'.join(oid_parts[-4:])
+                 else:
+                     ip_addr = oid
+                 
+                 # Find corresponding mask
+                 mask = "Unknown"
+                 for m_oid, m_val in ip_masks:
+                     m_oid_parts = m_oid.split('.')
+                     if len(m_oid_parts) >= 4:
+                         m_ip = '.'.join(m_oid_parts[-4:])
+                         if m_ip == ip_addr:
+                             mask = m_val
+                             break
+                 
+                 if if_idx not in if_ip_map:
+                     if_ip_map[if_idx] = []
+                 if_ip_map[if_idx].append({"ip": ip_addr, "mask": mask})
+
+        for idx, name in names.items():
+            mac_hex = macs.get(idx, "")
+            # Convert hex string (e.g. 0x...) to standard MAC format
+            if mac_hex.startswith("0x"):
+                 mac_clean = mac_hex.replace("0x", "")
+                 # Ensure even length
+                 if len(mac_clean) % 2 == 1:
+                     mac_clean = '0' + mac_clean
+                 mac_formatted = ":".join([mac_clean[i:i+2] for i in range(0, len(mac_clean), 2)])
+            else:
+                 mac_formatted = mac_hex
+
+            status_map = {'1': 'up', '2': 'down', '3': 'testing'}
+            status = status_map.get(oper_status.get(idx, '0'), 'unknown')
+            
+            # Get alias/description
+            alias = if_alias.get(idx, "")
+            if alias and alias.startswith("0x"):
+                from core.utils import decode_hex_string
+                alias = decode_hex_string(alias)
+
+            if_data = {
+                "index": idx,
+                "name": name,
+                "description": alias if alias else "",
+                "mac": mac_formatted,
+                "status": status,
+                "ips": if_ip_map.get(idx, []),
+                "if_type": if_types.get(idx, "0")  # ifType for physical vs logical detection
+            }
+            interfaces.append(if_data)
+            
+        return interfaces
+    
+
+        """
+        Recursively discovers network devices starting from a given IP address.
+
+        Args:
+            ip (str): The IP address to start the discovery from.
+            discovered_devices (dict, optional): A dictionary to store discovered devices and their details.
+                                                 Defaults to None.
+            discovered_ips (set, optional): A set to keep track of discovered IP addresses to avoid loops.
+                                            Defaults to None.
+
+        Returns:
+            dict: A dictionary containing the discovered devices with their hostnames, neighbors, and ports.
+
+        The structure of the returned dictionary is as follows:
+            {
+                "ip_address": {
+                    "hostname": "hostname",
+                    "neighbors": {
+                        "neighbor_ip": {
+                            "local_interface": "local_port_name",
+                            "remote_interface": "remote_interface_name",
+                            "details": { ... }  # Recursive structure for neighbor's neighbors
+                        },
+                        ...
+                    },
+                    "ports": {
+                        "port_index": "port_name",
+                        ...
+                },
+                ...
+        """
+        if discovered_devices is None:
+            discovered_devices = {}
+        if discovered_ips is None:
+            discovered_ips = set()
+
+        print(f"Discovering neighbors for IP: {ip}")
+
+        # Add the current IP to the set of discovered IPs
+        discovered_ips.add(ip)
+
+        # Get the hostname of the current IP
+        hostname_result = self.snmp_discovery(ip, "1.3.6.1.2.1.1.5.0", False)
+        hostname = hostname_result[0][1] if hostname_result else "Unknown"
+
+        # Get the neighbors and local ports
+        neighbors = self.get_snmp_neighbors(ip)
+        ports = self.get_local_ports(ip)
+
+        # Store the neighbors, ports, and hostname for the current IP
+        discovered_devices[ip] = {
+            "hostname": hostname,
+            "neighbors": {},
+            "ports": ports
+        }
+
+        # Iterate through neighbors to identify connections
+        for oid, value in neighbors:
+            if oid.startswith("SNMPv2-SMI::enterprises.9.9.23.1.2.1.1.4"):
+                neighbor_ip = self.__hex_to_ip(value)
+                local_port_oid = oid.split(".")[-1]  # Get port index from OID
+                local_port_name = ports.get(local_port_oid, "Unknown")
+                # print(f"Local Port: {local_port_oid}:{local_port_name}")
+                # Get the remote interface name (via LLDP/CDP, or mock if unavailable)
+                remote_interface = self.get_remote_interface(neighbor_ip, ip, local_port_oid)
+
+                if neighbor_ip not in discovered_ips:
+                    discovered_ips.add(neighbor_ip)
+
+                    # Recursively discover neighbors of the neighbor
+                    discovered_devices[ip]["neighbors"][neighbor_ip] = {
+                        "local_interface": local_port_name,
+                        "remote_interface": remote_interface,
+                        "details": self.recursive_discovery(neighbor_ip, {}, discovered_ips)[neighbor_ip]
+                    }
+
+        return discovered_devices
+    
+    def __is_protocol_not_enabled(self, result):
+        return result and result[0][1] == "No Such Instance currently exists at this OID"
+
+    async def get_remote_interface(self, neighbor_ip, source_ip, local_port_oid):
+        """
+        Retrieves the remote interface description using SNMP discovery via LLDP or CDP.
+        This method attempts to discover the remote interface description by querying the
+        LLDP (Link Layer Discovery Protocol) OID first. If the LLDP query fails or returns
+        no result, it falls back to querying the CDP (Cisco Discovery Protocol) OID.
+        Args:
+            neighbor_ip (str): The IP address of the neighboring device.
+            source_ip (str): The IP address of the source device.
+            local_port_oid (str): The OID of the local port.
+        Returns:
+            str: The description of the remote interface if found, otherwise "Unknown".
+        """
+        # LLDP OID
+        lldp_remote_oid = f"1.0.8802.1.1.2.1.4.1.1.7.{local_port_oid}"
+        
+        # CDP OID
+        cdp_remote_oid = f".1.3.6.1.4.1.9.9.23.1.2.1.1.6.{local_port_oid}"
+        
+        # Try LLDP first
+        remote_interface_result = await self.snmp_discovery(neighbor_ip, lldp_remote_oid, False)
+        
+        if self.__is_protocol_not_enabled(remote_interface_result):
+            print("LLDP is not enabled on the interfaces of the target device!")
+            return "LLDP is not enabled on the interface."
+        
+        # Fallback to CDP if LLDP fails
+        if not remote_interface_result:
+            remote_interface_result = await self.snmp_discovery(neighbor_ip, cdp_remote_oid, False)
+        
+            if self.__is_protocol_not_enabled(remote_interface_result):
+                print("CDP is not enabled on the interfaces of the target device!")
+                return "CDP is not enabled on the interface."
+        else:
+            # If both LLDP and CDP fail, return 'Unknown'
+            return "Unknown"
+        
+        if remote_interface_result and len(remote_interface_result) > 0 and len(remote_interface_result[0]) > 1:
+            print(json.dumps(remote_interface_result, indent=4))
+            return remote_interface_result[0][1]
+        else:
+            return "Unknown"
+
+
+    def __hex_to_ip(self, hex_value):
+        """
+        Convert a hexadecimal string to an IP address.
+
+        Args:
+            hex_value (str): The hexadecimal string representing the IP address.
+
+        Returns:
+            str: The converted IP address in dotted-decimal format.
+        """
+        # Convert hex string to IP address
+        hex_value = hex_value.replace("0x", "")
+        ip_parts = [str(int(hex_value[i:i+2], 16)) for i in range(0, len(hex_value), 2)]
         return ".".join(ip_parts)