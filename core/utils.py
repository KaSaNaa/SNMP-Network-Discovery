<<<<<<< HEAD
import os
import re

def ensure_directory_exists(path):
    # Check if the path has a file extension
    if os.path.splitext(path)[1]:
        directory_path = os.path.dirname(path)
    else:
        directory_path = path
    
    if not os.path.exists(directory_path):
        os.makedirs(directory_path)

def validate_ip_address(ip_address):
    ip_pattern = re.compile(r'^(\d{1,3}\.){3}\d{1,3}$')
    
    if ip_pattern.match(ip_address):
        parts = ip_address.split('.')
        for part in parts:
            if int(part) < 0 or int(part) > 255:
                print(f"Invalid IP address: {ip_address}")
                return False
        return True
    else:
        print(f"Invalid IP address: {ip_address}")
        return False
=======
import os
import logging
import re

def ensure_directory_exists(file_path):
    """
    Ensures that the directory for the given file path exists.
    """
    directory = os.path.dirname(file_path)
    if directory and not os.path.exists(directory):
        try:
            os.makedirs(directory, exist_ok=True)
        except OSError as e:
            logging.error(f"Error creating directory {directory}: {e}")

def is_printable_ascii(s):
    """Check if a string contains mostly printable ASCII characters."""
    if not s:
        return False
    printable_count = sum(1 for c in s if 32 <= ord(c) <= 126 or c in '\r\n\t')
    return printable_count / len(s) > 0.7  # At least 70% printable

def decode_hex_string(value):
    """
    Detects if a string is hex-encoded (starts with 0x) and decodes it to readable format.
    Handles various formats: MAC addresses, IP addresses, and ASCII text.
    """
    if not isinstance(value, str):
        return value
    
    # Handle 0x prefixed hex strings
    if value.startswith("0x"):
        try:
            hex_str = value[2:]
            
            # Handle empty hex string
            if not hex_str:
                return value
            
            # Pad if odd length
            if len(hex_str) % 2 == 1:
                hex_str = '0' + hex_str
            
            decoded_bytes = bytes.fromhex(hex_str)
            
            # Check for MAC Address (6 bytes)
            if len(decoded_bytes) == 6:
                return ":".join(f"{b:02x}" for b in decoded_bytes)
            
            # Check for IPv4 (4 bytes) - all bytes should be valid IP octets
            if len(decoded_bytes) == 4:
                return ".".join(str(b) for b in decoded_bytes)
            
            # Try to decode as UTF-8 text
            try:
                decoded_text = decoded_bytes.decode('utf-8')
                # Check if result is mostly printable ASCII
                if is_printable_ascii(decoded_text):
                    # Clean up any control characters except newlines
                    cleaned = ''.join(c if (32 <= ord(c) <= 126 or c in '\r\n\t') else '' for c in decoded_text)
                    return cleaned.strip()
            except UnicodeDecodeError:
                pass
            
            # Try latin-1 (1-to-1 byte mapping) as fallback for text
            try:
                decoded_text = decoded_bytes.decode('latin-1')
                if is_printable_ascii(decoded_text):
                    cleaned = ''.join(c if (32 <= ord(c) <= 126 or c in '\r\n\t') else '' for c in decoded_text)
                    return cleaned.strip()
            except:
                pass
            
            # If it's a long hex string that couldn't be decoded as text, 
            # try to format it nicely or return a summary
            if len(hex_str) > 24:  # More than 12 bytes
                # Return as formatted MAC-style for readability
                return ":".join(hex_str[i:i+2] for i in range(0, min(24, len(hex_str)), 2)) + "..."
            else:
                # Format as colon-separated bytes
                return ":".join(hex_str[i:i+2] for i in range(0, len(hex_str), 2))
                
        except Exception as e:
            logging.debug(f"Failed to decode hex string {value}: {e}")
            return value
    
    return value

def recursive_decode_hex(data):
    """
    Recursively traverses a dictionary or list and decodes any hex strings found.
    """
    if isinstance(data, dict):
        return {k: recursive_decode_hex(v) for k, v in data.items()}
    elif isinstance(data, list):
        return [recursive_decode_hex(item) for item in data]
    elif isinstance(data, str):
        return decode_hex_string(data)
    else:
        return data


def classify_device_type(sys_info, interfaces=None):
    """
    Classify a network device as Router, Switch, Firewall, or Unknown based on
    multiple indicators with confidence scoring.
    
    Args:
        sys_info: Dictionary containing system information (description, object_id, services, etc.)
        interfaces: List of interface dictionaries (optional, for additional classification hints)
    
    Returns:
        tuple: (device_type, confidence, indicators)
            - device_type: "Router", "Switch", "Firewall", or "Unknown"
            - confidence: "High", "Medium", or "Low"
            - indicators: List of strings explaining the classification
    """
    scores = {"Router": 0, "Switch": 0, "Firewall": 0}
    indicators = []
    
    description = sys_info.get("description", "").lower()
    object_id = sys_info.get("object_id", "")
    services_val = sys_info.get("services", "0")
    device_name = sys_info.get("name", "").lower()
    
    # 1. First check description for L2/L3 indicators - VERY important for IOS devices
    # This helps distinguish between IOS routers and IOS switches that share same OID
    if "l2-" in description or "-l2" in description or "linuxl2" in description or "_l2" in description:
        scores["Switch"] += 35
        indicators.append("Description contains 'L2' indicator (Layer 2 switch)")
    elif "l3-" in description or "-l3" in description:
        scores["Router"] += 15
        indicators.append("Description contains 'L3' indicator")
    
    # 2. Analyze sysObjectID (Enterprise OIDs)
    # Cisco Enterprise OID: 1.3.6.1.4.1.9
    if object_id:
        # Cisco Switches - check these FIRST (more specific OIDs)
        cisco_switch_oids = [
            "1.3.6.1.4.1.9.1.516",    # Cisco Catalyst 3750
            "1.3.6.1.4.1.9.1.696",    # Cisco Catalyst 3750-E
            "1.3.6.1.4.1.9.1.1208",   # Cisco Catalyst 2960
            "1.3.6.1.4.1.9.1.1016",   # Cisco Catalyst 3560
            "1.3.6.1.4.1.9.1.1227",   # Cisco Nexus
            "1.3.6.1.4.1.9.1.2066",   # Cisco Catalyst 9000
            "1.3.6.1.4.1.9.1.559",    # Cisco Catalyst 3550
            "1.3.6.1.4.1.9.1.366",    # Cisco Catalyst 2950
            "1.3.6.1.4.1.9.1.695",    # Cisco Catalyst 2960
            "1.3.6.1.4.1.9.1.950",    # Cisco Catalyst 2960-S
            "1.3.6.1.4.1.9.1.1745",   # Cisco Catalyst 3850
            "1.3.6.1.4.1.9.1.2494",   # Cisco Catalyst 9200
            "1.3.6.1.4.1.9.1.2495",   # Cisco Catalyst 9300
        ]
        
        # Cisco Routers - specific router OIDs
        cisco_router_oids = [
            "1.3.6.1.4.1.9.1.122",    # Cisco 2600
            "1.3.6.1.4.1.9.1.208",    # Cisco 3600
            "1.3.6.1.4.1.9.1.283",    # Cisco 7200
            "1.3.6.1.4.1.9.1.46",     # Cisco 4000
            "1.3.6.1.4.1.9.1.620",    # Cisco ISR
            "1.3.6.1.4.1.9.1.1045",   # Cisco CSR 1000v
            "1.3.6.1.4.1.9.1.896",    # Cisco ISR G2
            "1.3.6.1.4.1.9.1.1041",   # Cisco ISR 4000
            "1.3.6.1.4.1.9.1.2137",   # Cisco ISR 1000
        ]
        
        # Cisco Firewalls/ASA
        cisco_firewall_oids = [
            "1.3.6.1.4.1.9.1.417",    # Cisco ASA
            "1.3.6.1.4.1.9.1.670",    # Cisco FWSM
            "1.3.6.1.4.1.9.1.669",    # Cisco PIX
            "1.3.6.1.4.1.9.1.2228",   # Cisco Firepower
            "1.3.6.1.4.1.9.1.745",    # Cisco ASA 5500
        ]
        
        oid_matched = False
        
        for oid in cisco_firewall_oids:
            if object_id.startswith(oid):
                scores["Firewall"] += 40
                indicators.append(f"OID match: Cisco Firewall ({oid})")
                oid_matched = True
                break
        
        if not oid_matched:
            for oid in cisco_switch_oids:
                if object_id.startswith(oid):
                    scores["Switch"] += 35
                    indicators.append(f"OID match: Cisco Switch ({oid})")
                    oid_matched = True
                    break
        
        if not oid_matched:
            for oid in cisco_router_oids:
                if object_id.startswith(oid):
                    scores["Router"] += 35
                    indicators.append(f"OID match: Cisco Router ({oid})")
                    oid_matched = True
                    break
        
        # Generic Cisco IOS OID - don't assign strong score, let other indicators decide
        if not oid_matched and object_id.startswith("1.3.6.1.4.1.9.1.1"):
            # This is the generic IOS OID - could be router or switch
            # Don't add points here, let description/interface analysis decide
            indicators.append("Generic Cisco IOS device (OID 1.3.6.1.4.1.9.1.1)")
        
        # Other vendors
        if "1.3.6.1.4.1.2636" in object_id:  # Juniper
            indicators.append("Juniper device detected")
            if "router" in description or "mx" in description:
                scores["Router"] += 20
            elif "ex" in description or "switch" in description:
                scores["Switch"] += 20
            elif "srx" in description:
                scores["Firewall"] += 20
        elif "1.3.6.1.4.1.12356" in object_id:  # Fortinet
            scores["Firewall"] += 40
            indicators.append("Fortinet device detected (likely firewall)")
        elif "1.3.6.1.4.1.25461" in object_id:  # Palo Alto
            scores["Firewall"] += 40
            indicators.append("Palo Alto device detected (likely firewall)")
        elif "1.3.6.1.4.1.2620" in object_id:  # CheckPoint
            scores["Firewall"] += 45
            indicators.append("CheckPoint device detected (firewall vendor)")
        elif "1.3.6.1.4.1.8741" in object_id:  # SonicWall
            scores["Firewall"] += 40
            indicators.append("SonicWall device detected (firewall vendor)")
        elif "1.3.6.1.4.1.3097" in object_id:  # WatchGuard
            scores["Firewall"] += 40
            indicators.append("WatchGuard device detected (firewall vendor)")
        elif "1.3.6.1.4.1.2604" in object_id:  # Sophos
            scores["Firewall"] += 40
            indicators.append("Sophos device detected (firewall vendor)")
        elif "1.3.6.1.4.1.25506" in object_id:  # H3C/HP
            indicators.append("H3C/HP device detected")
        elif "1.3.6.1.4.1.674" in object_id:  # Dell
            indicators.append("Dell device detected")
    
    # 3. Analyze sysServices (Layer information)
    try:
        services = int(services_val)
        # Services value is a sum of powers of 2:
        # Layer 1 (physical) = 1
        # Layer 2 (datalink/switch) = 2  
        # Layer 3 (network/router) = 4
        # Layer 4 (transport) = 8
        # Layer 7 (application) = 64
        
        is_l2 = bool(services & 2)
        is_l3 = bool(services & 4)
        is_l4 = bool(services & 8)
        is_l7 = bool(services & 64)
        
        if is_l3 and is_l4:
            # Could be router, L3 switch, or firewall
            scores["Router"] += 10
            scores["Switch"] += 5  # L3 switches also have this
            scores["Firewall"] += 8
            indicators.append(f"sysServices={services}: L3+L4 (routing capable)")
        elif is_l3 and not is_l2:
            scores["Router"] += 20
            indicators.append(f"sysServices={services}: L3 only (router)")
        elif is_l2 and not is_l3:
            scores["Switch"] += 30
            indicators.append(f"sysServices={services}: L2 only (Layer 2 switch)")
        elif is_l2 and is_l3:
            # L3 switch or router - need other indicators to decide
            indicators.append(f"sysServices={services}: L2+L3 (L3 switch or router)")
            scores["Switch"] += 8
            scores["Router"] += 8
        
        if is_l7:
            scores["Firewall"] += 5
            indicators.append(f"sysServices includes L7 (application layer)")
            
    except (ValueError, TypeError):
        pass
    
    # 4. Analyze sysDescr keywords - Moderate reliability
    # Firewall keywords (check first as they're more specific)
    firewall_keywords = [
        "firewall", "asa", "pix", "fortigate", "fortinet", "palo alto",
        "checkpoint", "sophos", "sonicwall", "watchguard", "firepower",
        "utm", "ngfw", "security appliance"
    ]
    for keyword in firewall_keywords:
        if keyword in description:
            scores["Firewall"] += 25
            indicators.append(f"Keyword match: '{keyword}' in description (firewall)")
            break
    
    # Router keywords
    router_keywords = [
        "router", "ios xr", "junos", "isr", "csr1000", "7200", "3900",
        "2900", "2800", "1900", "asr"
    ]
    for keyword in router_keywords:
        if keyword in description:
            scores["Router"] += 20
            indicators.append(f"Keyword match: '{keyword}' in description (router)")
            break
    
    # Switch keywords
    switch_keywords = [
        "switch", "catalyst", "nexus", "sg300", "sg500", "procurve",
        "aruba", "powerconnect", "ex2200", "ex3", "ex4", "c2960", "c3560",
        "c3750", "c3850", "c9200", "c9300", "layer 2", "layer2"
    ]
    for keyword in switch_keywords:
        if keyword in description:
            scores["Switch"] += 20
            indicators.append(f"Keyword match: '{keyword}' in description (switch)")
            break
    
    # 5. Analyze device name - useful hint
    if device_name:
        name_lower = device_name.lower()
        if any(x in name_lower for x in ["fw", "firewall", "asa", "pix"]):
            scores["Firewall"] += 15
            indicators.append(f"Device name suggests firewall")
        elif any(x in name_lower for x in ["rtr", "router", "rt-", "-rt", "gw", "gateway"]):
            scores["Router"] += 15
            indicators.append(f"Device name suggests router")
        elif any(x in name_lower for x in ["sw", "switch", "cat", "nexus"]):
            scores["Switch"] += 15
            indicators.append(f"Device name suggests switch")
    
    # 6. Analyze interfaces (if provided) - Important for distinguishing switch vs router
    if interfaces:
        has_routing_interfaces = False
        has_wan_interfaces = False
        has_vlan_interfaces = False
        has_vpn_interfaces = False
        vpn_interface_count = 0
        ports_without_ip = 0
        ports_with_ip = 0
        total_ports = len(interfaces)
        
        for iface in interfaces:
            name = iface.get("name", "").lower()
            desc = iface.get("description", "").lower()
            ips = iface.get("ips", [])
            
            # Check for VLAN/SVI interfaces (strong switch indicator)
            if any(x in name for x in ["vlan", "svi", "bvi"]):
                has_vlan_interfaces = True
            
            # Check for VPN tunnel interfaces (strong firewall indicator)
            # Common on CheckPoint, Fortinet, Palo Alto firewalls
            if any(x in name for x in ["vpn", "vpnt", "ipsec", "ssl.", "sslvpn"]):
                has_vpn_interfaces = True
                vpn_interface_count += 1
            
            # Check description for VPN indicators
            if any(x in desc for x in ["vpn", "ipsec", "tunnel"]):
                has_vpn_interfaces = True
            
            # Check for routing-specific interfaces (exclude gre/tunnel as they're ambiguous)
            # GRE and tunnels are used by both routers AND firewalls
            if any(x in name for x in ["serial", "wan", "pos", "atm", "t1", "e1"]):
                has_routing_interfaces = True
                has_wan_interfaces = True
            
            # Count ports with/without IPs
            if ips:
                ports_with_ip += 1
            else:
                if not any(x in name for x in ["null", "loopback", "lo"]):
                    ports_without_ip += 1
        
        # VPN interfaces are strong firewall indicators
        if has_vpn_interfaces:
            # Multiple VPN tunnels is very strong firewall indicator
            if vpn_interface_count >= 3:
                scores["Firewall"] += 35
                indicators.append(f"Has multiple VPN tunnel interfaces ({vpn_interface_count}) - typical of firewall")
            else:
                scores["Firewall"] += 20
                indicators.append("Has VPN tunnel interfaces (typical of firewall)")
        
        # VLAN interfaces are strong switch indicators
        if has_vlan_interfaces:
            scores["Switch"] += 20
            indicators.append("Has VLAN/SVI interfaces (typical of switches)")
        
        # WAN/Serial interfaces suggest router (only dedicated WAN interfaces, not tunnels)
        if has_wan_interfaces:
            scores["Router"] += 20
            indicators.append("Has WAN/Serial interfaces (typical of routers)")
        
        # Many ports without IPs is typical of switches
        if total_ports > 4 and ports_without_ip > (total_ports * 0.6):
            scores["Switch"] += 15
            indicators.append(f"Most interfaces have no IP ({ports_without_ip}/{total_ports}) - typical of switch")
        
        # Few interfaces all with IPs is more typical of routers
        if total_ports <= 8 and ports_with_ip > 0 and ports_without_ip <= 2:
            scores["Router"] += 10
            indicators.append(f"Few interfaces with IPs - typical of router")
    
    # Determine the winner
    max_score = max(scores.values())
    
    if max_score == 0:
        return ("Unknown", "Low", ["Insufficient information for classification"])
    
    # Find device type with highest score
    device_type = max(scores, key=lambda k: scores.get(k, 0))
    
    # Determine confidence based on score difference
    sorted_scores = sorted(scores.values(), reverse=True)
    score_diff = sorted_scores[0] - sorted_scores[1] if len(sorted_scores) > 1 else max_score
    
    if max_score >= 45 and score_diff >= 20:
        confidence = "High"
    elif max_score >= 30 or score_diff >= 15:
        confidence = "Medium"
    else:
        confidence = "Low"
    
    return (device_type, confidence, indicators)
>>>>>>> 2d6ce4c3
<|MERGE_RESOLUTION|>--- conflicted
+++ resolved
@@ -1,451 +1,422 @@
-<<<<<<< HEAD
-import os
-import re
-
-def ensure_directory_exists(path):
-    # Check if the path has a file extension
-    if os.path.splitext(path)[1]:
-        directory_path = os.path.dirname(path)
-    else:
-        directory_path = path
-    
-    if not os.path.exists(directory_path):
-        os.makedirs(directory_path)
-
-def validate_ip_address(ip_address):
-    ip_pattern = re.compile(r'^(\d{1,3}\.){3}\d{1,3}$')
-    
-    if ip_pattern.match(ip_address):
-        parts = ip_address.split('.')
-        for part in parts:
-            if int(part) < 0 or int(part) > 255:
-                print(f"Invalid IP address: {ip_address}")
-                return False
-        return True
-    else:
-        print(f"Invalid IP address: {ip_address}")
-        return False
-=======
-import os
-import logging
-import re
-
-def ensure_directory_exists(file_path):
-    """
-    Ensures that the directory for the given file path exists.
-    """
-    directory = os.path.dirname(file_path)
-    if directory and not os.path.exists(directory):
-        try:
-            os.makedirs(directory, exist_ok=True)
-        except OSError as e:
-            logging.error(f"Error creating directory {directory}: {e}")
-
-def is_printable_ascii(s):
-    """Check if a string contains mostly printable ASCII characters."""
-    if not s:
-        return False
-    printable_count = sum(1 for c in s if 32 <= ord(c) <= 126 or c in '\r\n\t')
-    return printable_count / len(s) > 0.7  # At least 70% printable
-
-def decode_hex_string(value):
-    """
-    Detects if a string is hex-encoded (starts with 0x) and decodes it to readable format.
-    Handles various formats: MAC addresses, IP addresses, and ASCII text.
-    """
-    if not isinstance(value, str):
-        return value
-    
-    # Handle 0x prefixed hex strings
-    if value.startswith("0x"):
-        try:
-            hex_str = value[2:]
-            
-            # Handle empty hex string
-            if not hex_str:
-                return value
-            
-            # Pad if odd length
-            if len(hex_str) % 2 == 1:
-                hex_str = '0' + hex_str
-            
-            decoded_bytes = bytes.fromhex(hex_str)
-            
-            # Check for MAC Address (6 bytes)
-            if len(decoded_bytes) == 6:
-                return ":".join(f"{b:02x}" for b in decoded_bytes)
-            
-            # Check for IPv4 (4 bytes) - all bytes should be valid IP octets
-            if len(decoded_bytes) == 4:
-                return ".".join(str(b) for b in decoded_bytes)
-            
-            # Try to decode as UTF-8 text
-            try:
-                decoded_text = decoded_bytes.decode('utf-8')
-                # Check if result is mostly printable ASCII
-                if is_printable_ascii(decoded_text):
-                    # Clean up any control characters except newlines
-                    cleaned = ''.join(c if (32 <= ord(c) <= 126 or c in '\r\n\t') else '' for c in decoded_text)
-                    return cleaned.strip()
-            except UnicodeDecodeError:
-                pass
-            
-            # Try latin-1 (1-to-1 byte mapping) as fallback for text
-            try:
-                decoded_text = decoded_bytes.decode('latin-1')
-                if is_printable_ascii(decoded_text):
-                    cleaned = ''.join(c if (32 <= ord(c) <= 126 or c in '\r\n\t') else '' for c in decoded_text)
-                    return cleaned.strip()
-            except:
-                pass
-            
-            # If it's a long hex string that couldn't be decoded as text, 
-            # try to format it nicely or return a summary
-            if len(hex_str) > 24:  # More than 12 bytes
-                # Return as formatted MAC-style for readability
-                return ":".join(hex_str[i:i+2] for i in range(0, min(24, len(hex_str)), 2)) + "..."
-            else:
-                # Format as colon-separated bytes
-                return ":".join(hex_str[i:i+2] for i in range(0, len(hex_str), 2))
-                
-        except Exception as e:
-            logging.debug(f"Failed to decode hex string {value}: {e}")
-            return value
-    
-    return value
-
-def recursive_decode_hex(data):
-    """
-    Recursively traverses a dictionary or list and decodes any hex strings found.
-    """
-    if isinstance(data, dict):
-        return {k: recursive_decode_hex(v) for k, v in data.items()}
-    elif isinstance(data, list):
-        return [recursive_decode_hex(item) for item in data]
-    elif isinstance(data, str):
-        return decode_hex_string(data)
-    else:
-        return data
-
-
-def classify_device_type(sys_info, interfaces=None):
-    """
-    Classify a network device as Router, Switch, Firewall, or Unknown based on
-    multiple indicators with confidence scoring.
-    
-    Args:
-        sys_info: Dictionary containing system information (description, object_id, services, etc.)
-        interfaces: List of interface dictionaries (optional, for additional classification hints)
-    
-    Returns:
-        tuple: (device_type, confidence, indicators)
-            - device_type: "Router", "Switch", "Firewall", or "Unknown"
-            - confidence: "High", "Medium", or "Low"
-            - indicators: List of strings explaining the classification
-    """
-    scores = {"Router": 0, "Switch": 0, "Firewall": 0}
-    indicators = []
-    
-    description = sys_info.get("description", "").lower()
-    object_id = sys_info.get("object_id", "")
-    services_val = sys_info.get("services", "0")
-    device_name = sys_info.get("name", "").lower()
-    
-    # 1. First check description for L2/L3 indicators - VERY important for IOS devices
-    # This helps distinguish between IOS routers and IOS switches that share same OID
-    if "l2-" in description or "-l2" in description or "linuxl2" in description or "_l2" in description:
-        scores["Switch"] += 35
-        indicators.append("Description contains 'L2' indicator (Layer 2 switch)")
-    elif "l3-" in description or "-l3" in description:
-        scores["Router"] += 15
-        indicators.append("Description contains 'L3' indicator")
-    
-    # 2. Analyze sysObjectID (Enterprise OIDs)
-    # Cisco Enterprise OID: 1.3.6.1.4.1.9
-    if object_id:
-        # Cisco Switches - check these FIRST (more specific OIDs)
-        cisco_switch_oids = [
-            "1.3.6.1.4.1.9.1.516",    # Cisco Catalyst 3750
-            "1.3.6.1.4.1.9.1.696",    # Cisco Catalyst 3750-E
-            "1.3.6.1.4.1.9.1.1208",   # Cisco Catalyst 2960
-            "1.3.6.1.4.1.9.1.1016",   # Cisco Catalyst 3560
-            "1.3.6.1.4.1.9.1.1227",   # Cisco Nexus
-            "1.3.6.1.4.1.9.1.2066",   # Cisco Catalyst 9000
-            "1.3.6.1.4.1.9.1.559",    # Cisco Catalyst 3550
-            "1.3.6.1.4.1.9.1.366",    # Cisco Catalyst 2950
-            "1.3.6.1.4.1.9.1.695",    # Cisco Catalyst 2960
-            "1.3.6.1.4.1.9.1.950",    # Cisco Catalyst 2960-S
-            "1.3.6.1.4.1.9.1.1745",   # Cisco Catalyst 3850
-            "1.3.6.1.4.1.9.1.2494",   # Cisco Catalyst 9200
-            "1.3.6.1.4.1.9.1.2495",   # Cisco Catalyst 9300
-        ]
-        
-        # Cisco Routers - specific router OIDs
-        cisco_router_oids = [
-            "1.3.6.1.4.1.9.1.122",    # Cisco 2600
-            "1.3.6.1.4.1.9.1.208",    # Cisco 3600
-            "1.3.6.1.4.1.9.1.283",    # Cisco 7200
-            "1.3.6.1.4.1.9.1.46",     # Cisco 4000
-            "1.3.6.1.4.1.9.1.620",    # Cisco ISR
-            "1.3.6.1.4.1.9.1.1045",   # Cisco CSR 1000v
-            "1.3.6.1.4.1.9.1.896",    # Cisco ISR G2
-            "1.3.6.1.4.1.9.1.1041",   # Cisco ISR 4000
-            "1.3.6.1.4.1.9.1.2137",   # Cisco ISR 1000
-        ]
-        
-        # Cisco Firewalls/ASA
-        cisco_firewall_oids = [
-            "1.3.6.1.4.1.9.1.417",    # Cisco ASA
-            "1.3.6.1.4.1.9.1.670",    # Cisco FWSM
-            "1.3.6.1.4.1.9.1.669",    # Cisco PIX
-            "1.3.6.1.4.1.9.1.2228",   # Cisco Firepower
-            "1.3.6.1.4.1.9.1.745",    # Cisco ASA 5500
-        ]
-        
-        oid_matched = False
-        
-        for oid in cisco_firewall_oids:
-            if object_id.startswith(oid):
-                scores["Firewall"] += 40
-                indicators.append(f"OID match: Cisco Firewall ({oid})")
-                oid_matched = True
-                break
-        
-        if not oid_matched:
-            for oid in cisco_switch_oids:
-                if object_id.startswith(oid):
-                    scores["Switch"] += 35
-                    indicators.append(f"OID match: Cisco Switch ({oid})")
-                    oid_matched = True
-                    break
-        
-        if not oid_matched:
-            for oid in cisco_router_oids:
-                if object_id.startswith(oid):
-                    scores["Router"] += 35
-                    indicators.append(f"OID match: Cisco Router ({oid})")
-                    oid_matched = True
-                    break
-        
-        # Generic Cisco IOS OID - don't assign strong score, let other indicators decide
-        if not oid_matched and object_id.startswith("1.3.6.1.4.1.9.1.1"):
-            # This is the generic IOS OID - could be router or switch
-            # Don't add points here, let description/interface analysis decide
-            indicators.append("Generic Cisco IOS device (OID 1.3.6.1.4.1.9.1.1)")
-        
-        # Other vendors
-        if "1.3.6.1.4.1.2636" in object_id:  # Juniper
-            indicators.append("Juniper device detected")
-            if "router" in description or "mx" in description:
-                scores["Router"] += 20
-            elif "ex" in description or "switch" in description:
-                scores["Switch"] += 20
-            elif "srx" in description:
-                scores["Firewall"] += 20
-        elif "1.3.6.1.4.1.12356" in object_id:  # Fortinet
-            scores["Firewall"] += 40
-            indicators.append("Fortinet device detected (likely firewall)")
-        elif "1.3.6.1.4.1.25461" in object_id:  # Palo Alto
-            scores["Firewall"] += 40
-            indicators.append("Palo Alto device detected (likely firewall)")
-        elif "1.3.6.1.4.1.2620" in object_id:  # CheckPoint
-            scores["Firewall"] += 45
-            indicators.append("CheckPoint device detected (firewall vendor)")
-        elif "1.3.6.1.4.1.8741" in object_id:  # SonicWall
-            scores["Firewall"] += 40
-            indicators.append("SonicWall device detected (firewall vendor)")
-        elif "1.3.6.1.4.1.3097" in object_id:  # WatchGuard
-            scores["Firewall"] += 40
-            indicators.append("WatchGuard device detected (firewall vendor)")
-        elif "1.3.6.1.4.1.2604" in object_id:  # Sophos
-            scores["Firewall"] += 40
-            indicators.append("Sophos device detected (firewall vendor)")
-        elif "1.3.6.1.4.1.25506" in object_id:  # H3C/HP
-            indicators.append("H3C/HP device detected")
-        elif "1.3.6.1.4.1.674" in object_id:  # Dell
-            indicators.append("Dell device detected")
-    
-    # 3. Analyze sysServices (Layer information)
-    try:
-        services = int(services_val)
-        # Services value is a sum of powers of 2:
-        # Layer 1 (physical) = 1
-        # Layer 2 (datalink/switch) = 2  
-        # Layer 3 (network/router) = 4
-        # Layer 4 (transport) = 8
-        # Layer 7 (application) = 64
-        
-        is_l2 = bool(services & 2)
-        is_l3 = bool(services & 4)
-        is_l4 = bool(services & 8)
-        is_l7 = bool(services & 64)
-        
-        if is_l3 and is_l4:
-            # Could be router, L3 switch, or firewall
-            scores["Router"] += 10
-            scores["Switch"] += 5  # L3 switches also have this
-            scores["Firewall"] += 8
-            indicators.append(f"sysServices={services}: L3+L4 (routing capable)")
-        elif is_l3 and not is_l2:
-            scores["Router"] += 20
-            indicators.append(f"sysServices={services}: L3 only (router)")
-        elif is_l2 and not is_l3:
-            scores["Switch"] += 30
-            indicators.append(f"sysServices={services}: L2 only (Layer 2 switch)")
-        elif is_l2 and is_l3:
-            # L3 switch or router - need other indicators to decide
-            indicators.append(f"sysServices={services}: L2+L3 (L3 switch or router)")
-            scores["Switch"] += 8
-            scores["Router"] += 8
-        
-        if is_l7:
-            scores["Firewall"] += 5
-            indicators.append(f"sysServices includes L7 (application layer)")
-            
-    except (ValueError, TypeError):
-        pass
-    
-    # 4. Analyze sysDescr keywords - Moderate reliability
-    # Firewall keywords (check first as they're more specific)
-    firewall_keywords = [
-        "firewall", "asa", "pix", "fortigate", "fortinet", "palo alto",
-        "checkpoint", "sophos", "sonicwall", "watchguard", "firepower",
-        "utm", "ngfw", "security appliance"
-    ]
-    for keyword in firewall_keywords:
-        if keyword in description:
-            scores["Firewall"] += 25
-            indicators.append(f"Keyword match: '{keyword}' in description (firewall)")
-            break
-    
-    # Router keywords
-    router_keywords = [
-        "router", "ios xr", "junos", "isr", "csr1000", "7200", "3900",
-        "2900", "2800", "1900", "asr"
-    ]
-    for keyword in router_keywords:
-        if keyword in description:
-            scores["Router"] += 20
-            indicators.append(f"Keyword match: '{keyword}' in description (router)")
-            break
-    
-    # Switch keywords
-    switch_keywords = [
-        "switch", "catalyst", "nexus", "sg300", "sg500", "procurve",
-        "aruba", "powerconnect", "ex2200", "ex3", "ex4", "c2960", "c3560",
-        "c3750", "c3850", "c9200", "c9300", "layer 2", "layer2"
-    ]
-    for keyword in switch_keywords:
-        if keyword in description:
-            scores["Switch"] += 20
-            indicators.append(f"Keyword match: '{keyword}' in description (switch)")
-            break
-    
-    # 5. Analyze device name - useful hint
-    if device_name:
-        name_lower = device_name.lower()
-        if any(x in name_lower for x in ["fw", "firewall", "asa", "pix"]):
-            scores["Firewall"] += 15
-            indicators.append(f"Device name suggests firewall")
-        elif any(x in name_lower for x in ["rtr", "router", "rt-", "-rt", "gw", "gateway"]):
-            scores["Router"] += 15
-            indicators.append(f"Device name suggests router")
-        elif any(x in name_lower for x in ["sw", "switch", "cat", "nexus"]):
-            scores["Switch"] += 15
-            indicators.append(f"Device name suggests switch")
-    
-    # 6. Analyze interfaces (if provided) - Important for distinguishing switch vs router
-    if interfaces:
-        has_routing_interfaces = False
-        has_wan_interfaces = False
-        has_vlan_interfaces = False
-        has_vpn_interfaces = False
-        vpn_interface_count = 0
-        ports_without_ip = 0
-        ports_with_ip = 0
-        total_ports = len(interfaces)
-        
-        for iface in interfaces:
-            name = iface.get("name", "").lower()
-            desc = iface.get("description", "").lower()
-            ips = iface.get("ips", [])
-            
-            # Check for VLAN/SVI interfaces (strong switch indicator)
-            if any(x in name for x in ["vlan", "svi", "bvi"]):
-                has_vlan_interfaces = True
-            
-            # Check for VPN tunnel interfaces (strong firewall indicator)
-            # Common on CheckPoint, Fortinet, Palo Alto firewalls
-            if any(x in name for x in ["vpn", "vpnt", "ipsec", "ssl.", "sslvpn"]):
-                has_vpn_interfaces = True
-                vpn_interface_count += 1
-            
-            # Check description for VPN indicators
-            if any(x in desc for x in ["vpn", "ipsec", "tunnel"]):
-                has_vpn_interfaces = True
-            
-            # Check for routing-specific interfaces (exclude gre/tunnel as they're ambiguous)
-            # GRE and tunnels are used by both routers AND firewalls
-            if any(x in name for x in ["serial", "wan", "pos", "atm", "t1", "e1"]):
-                has_routing_interfaces = True
-                has_wan_interfaces = True
-            
-            # Count ports with/without IPs
-            if ips:
-                ports_with_ip += 1
-            else:
-                if not any(x in name for x in ["null", "loopback", "lo"]):
-                    ports_without_ip += 1
-        
-        # VPN interfaces are strong firewall indicators
-        if has_vpn_interfaces:
-            # Multiple VPN tunnels is very strong firewall indicator
-            if vpn_interface_count >= 3:
-                scores["Firewall"] += 35
-                indicators.append(f"Has multiple VPN tunnel interfaces ({vpn_interface_count}) - typical of firewall")
-            else:
-                scores["Firewall"] += 20
-                indicators.append("Has VPN tunnel interfaces (typical of firewall)")
-        
-        # VLAN interfaces are strong switch indicators
-        if has_vlan_interfaces:
-            scores["Switch"] += 20
-            indicators.append("Has VLAN/SVI interfaces (typical of switches)")
-        
-        # WAN/Serial interfaces suggest router (only dedicated WAN interfaces, not tunnels)
-        if has_wan_interfaces:
-            scores["Router"] += 20
-            indicators.append("Has WAN/Serial interfaces (typical of routers)")
-        
-        # Many ports without IPs is typical of switches
-        if total_ports > 4 and ports_without_ip > (total_ports * 0.6):
-            scores["Switch"] += 15
-            indicators.append(f"Most interfaces have no IP ({ports_without_ip}/{total_ports}) - typical of switch")
-        
-        # Few interfaces all with IPs is more typical of routers
-        if total_ports <= 8 and ports_with_ip > 0 and ports_without_ip <= 2:
-            scores["Router"] += 10
-            indicators.append(f"Few interfaces with IPs - typical of router")
-    
-    # Determine the winner
-    max_score = max(scores.values())
-    
-    if max_score == 0:
-        return ("Unknown", "Low", ["Insufficient information for classification"])
-    
-    # Find device type with highest score
-    device_type = max(scores, key=lambda k: scores.get(k, 0))
-    
-    # Determine confidence based on score difference
-    sorted_scores = sorted(scores.values(), reverse=True)
-    score_diff = sorted_scores[0] - sorted_scores[1] if len(sorted_scores) > 1 else max_score
-    
-    if max_score >= 45 and score_diff >= 20:
-        confidence = "High"
-    elif max_score >= 30 or score_diff >= 15:
-        confidence = "Medium"
-    else:
-        confidence = "Low"
-    
-    return (device_type, confidence, indicators)
->>>>>>> 2d6ce4c3
+import os
+import logging
+import re
+
+def ensure_directory_exists(file_path):
+    """
+    Ensures that the directory for the given file path exists.
+    """
+    directory = os.path.dirname(file_path)
+    if directory and not os.path.exists(directory):
+        try:
+            os.makedirs(directory, exist_ok=True)
+        except OSError as e:
+            logging.error(f"Error creating directory {directory}: {e}")
+
+def is_printable_ascii(s):
+    """Check if a string contains mostly printable ASCII characters."""
+    if not s:
+        return False
+    printable_count = sum(1 for c in s if 32 <= ord(c) <= 126 or c in '\r\n\t')
+    return printable_count / len(s) > 0.7  # At least 70% printable
+
+def decode_hex_string(value):
+    """
+    Detects if a string is hex-encoded (starts with 0x) and decodes it to readable format.
+    Handles various formats: MAC addresses, IP addresses, and ASCII text.
+    """
+    if not isinstance(value, str):
+        return value
+    
+    # Handle 0x prefixed hex strings
+    if value.startswith("0x"):
+        try:
+            hex_str = value[2:]
+            
+            # Handle empty hex string
+            if not hex_str:
+                return value
+            
+            # Pad if odd length
+            if len(hex_str) % 2 == 1:
+                hex_str = '0' + hex_str
+            
+            decoded_bytes = bytes.fromhex(hex_str)
+            
+            # Check for MAC Address (6 bytes)
+            if len(decoded_bytes) == 6:
+                return ":".join(f"{b:02x}" for b in decoded_bytes)
+            
+            # Check for IPv4 (4 bytes) - all bytes should be valid IP octets
+            if len(decoded_bytes) == 4:
+                return ".".join(str(b) for b in decoded_bytes)
+            
+            # Try to decode as UTF-8 text
+            try:
+                decoded_text = decoded_bytes.decode('utf-8')
+                # Check if result is mostly printable ASCII
+                if is_printable_ascii(decoded_text):
+                    # Clean up any control characters except newlines
+                    cleaned = ''.join(c if (32 <= ord(c) <= 126 or c in '\r\n\t') else '' for c in decoded_text)
+                    return cleaned.strip()
+            except UnicodeDecodeError:
+                pass
+            
+            # Try latin-1 (1-to-1 byte mapping) as fallback for text
+            try:
+                decoded_text = decoded_bytes.decode('latin-1')
+                if is_printable_ascii(decoded_text):
+                    cleaned = ''.join(c if (32 <= ord(c) <= 126 or c in '\r\n\t') else '' for c in decoded_text)
+                    return cleaned.strip()
+            except:
+                pass
+            
+            # If it's a long hex string that couldn't be decoded as text, 
+            # try to format it nicely or return a summary
+            if len(hex_str) > 24:  # More than 12 bytes
+                # Return as formatted MAC-style for readability
+                return ":".join(hex_str[i:i+2] for i in range(0, min(24, len(hex_str)), 2)) + "..."
+            else:
+                # Format as colon-separated bytes
+                return ":".join(hex_str[i:i+2] for i in range(0, len(hex_str), 2))
+                
+        except Exception as e:
+            logging.debug(f"Failed to decode hex string {value}: {e}")
+            return value
+    
+    return value
+
+def recursive_decode_hex(data):
+    """
+    Recursively traverses a dictionary or list and decodes any hex strings found.
+    """
+    if isinstance(data, dict):
+        return {k: recursive_decode_hex(v) for k, v in data.items()}
+    elif isinstance(data, list):
+        return [recursive_decode_hex(item) for item in data]
+    elif isinstance(data, str):
+        return decode_hex_string(data)
+    else:
+        return data
+
+
+def classify_device_type(sys_info, interfaces=None):
+    """
+    Classify a network device as Router, Switch, Firewall, or Unknown based on
+    multiple indicators with confidence scoring.
+    
+    Args:
+        sys_info: Dictionary containing system information (description, object_id, services, etc.)
+        interfaces: List of interface dictionaries (optional, for additional classification hints)
+    
+    Returns:
+        tuple: (device_type, confidence, indicators)
+            - device_type: "Router", "Switch", "Firewall", or "Unknown"
+            - confidence: "High", "Medium", or "Low"
+            - indicators: List of strings explaining the classification
+    """
+    scores = {"Router": 0, "Switch": 0, "Firewall": 0}
+    indicators = []
+    
+    description = sys_info.get("description", "").lower()
+    object_id = sys_info.get("object_id", "")
+    services_val = sys_info.get("services", "0")
+    device_name = sys_info.get("name", "").lower()
+    
+    # 1. First check description for L2/L3 indicators - VERY important for IOS devices
+    # This helps distinguish between IOS routers and IOS switches that share same OID
+    if "l2-" in description or "-l2" in description or "linuxl2" in description or "_l2" in description:
+        scores["Switch"] += 35
+        indicators.append("Description contains 'L2' indicator (Layer 2 switch)")
+    elif "l3-" in description or "-l3" in description:
+        scores["Router"] += 15
+        indicators.append("Description contains 'L3' indicator")
+    
+    # 2. Analyze sysObjectID (Enterprise OIDs)
+    # Cisco Enterprise OID: 1.3.6.1.4.1.9
+    if object_id:
+        # Cisco Switches - check these FIRST (more specific OIDs)
+        cisco_switch_oids = [
+            "1.3.6.1.4.1.9.1.516",    # Cisco Catalyst 3750
+            "1.3.6.1.4.1.9.1.696",    # Cisco Catalyst 3750-E
+            "1.3.6.1.4.1.9.1.1208",   # Cisco Catalyst 2960
+            "1.3.6.1.4.1.9.1.1016",   # Cisco Catalyst 3560
+            "1.3.6.1.4.1.9.1.1227",   # Cisco Nexus
+            "1.3.6.1.4.1.9.1.2066",   # Cisco Catalyst 9000
+            "1.3.6.1.4.1.9.1.559",    # Cisco Catalyst 3550
+            "1.3.6.1.4.1.9.1.366",    # Cisco Catalyst 2950
+            "1.3.6.1.4.1.9.1.695",    # Cisco Catalyst 2960
+            "1.3.6.1.4.1.9.1.950",    # Cisco Catalyst 2960-S
+            "1.3.6.1.4.1.9.1.1745",   # Cisco Catalyst 3850
+            "1.3.6.1.4.1.9.1.2494",   # Cisco Catalyst 9200
+            "1.3.6.1.4.1.9.1.2495",   # Cisco Catalyst 9300
+        ]
+        
+        # Cisco Routers - specific router OIDs
+        cisco_router_oids = [
+            "1.3.6.1.4.1.9.1.122",    # Cisco 2600
+            "1.3.6.1.4.1.9.1.208",    # Cisco 3600
+            "1.3.6.1.4.1.9.1.283",    # Cisco 7200
+            "1.3.6.1.4.1.9.1.46",     # Cisco 4000
+            "1.3.6.1.4.1.9.1.620",    # Cisco ISR
+            "1.3.6.1.4.1.9.1.1045",   # Cisco CSR 1000v
+            "1.3.6.1.4.1.9.1.896",    # Cisco ISR G2
+            "1.3.6.1.4.1.9.1.1041",   # Cisco ISR 4000
+            "1.3.6.1.4.1.9.1.2137",   # Cisco ISR 1000
+        ]
+        
+        # Cisco Firewalls/ASA
+        cisco_firewall_oids = [
+            "1.3.6.1.4.1.9.1.417",    # Cisco ASA
+            "1.3.6.1.4.1.9.1.670",    # Cisco FWSM
+            "1.3.6.1.4.1.9.1.669",    # Cisco PIX
+            "1.3.6.1.4.1.9.1.2228",   # Cisco Firepower
+            "1.3.6.1.4.1.9.1.745",    # Cisco ASA 5500
+        ]
+        
+        oid_matched = False
+        
+        for oid in cisco_firewall_oids:
+            if object_id.startswith(oid):
+                scores["Firewall"] += 40
+                indicators.append(f"OID match: Cisco Firewall ({oid})")
+                oid_matched = True
+                break
+        
+        if not oid_matched:
+            for oid in cisco_switch_oids:
+                if object_id.startswith(oid):
+                    scores["Switch"] += 35
+                    indicators.append(f"OID match: Cisco Switch ({oid})")
+                    oid_matched = True
+                    break
+        
+        if not oid_matched:
+            for oid in cisco_router_oids:
+                if object_id.startswith(oid):
+                    scores["Router"] += 35
+                    indicators.append(f"OID match: Cisco Router ({oid})")
+                    oid_matched = True
+                    break
+        
+        # Generic Cisco IOS OID - don't assign strong score, let other indicators decide
+        if not oid_matched and object_id.startswith("1.3.6.1.4.1.9.1.1"):
+            # This is the generic IOS OID - could be router or switch
+            # Don't add points here, let description/interface analysis decide
+            indicators.append("Generic Cisco IOS device (OID 1.3.6.1.4.1.9.1.1)")
+        
+        # Other vendors
+        if "1.3.6.1.4.1.2636" in object_id:  # Juniper
+            indicators.append("Juniper device detected")
+            if "router" in description or "mx" in description:
+                scores["Router"] += 20
+            elif "ex" in description or "switch" in description:
+                scores["Switch"] += 20
+            elif "srx" in description:
+                scores["Firewall"] += 20
+        elif "1.3.6.1.4.1.12356" in object_id:  # Fortinet
+            scores["Firewall"] += 40
+            indicators.append("Fortinet device detected (likely firewall)")
+        elif "1.3.6.1.4.1.25461" in object_id:  # Palo Alto
+            scores["Firewall"] += 40
+            indicators.append("Palo Alto device detected (likely firewall)")
+        elif "1.3.6.1.4.1.2620" in object_id:  # CheckPoint
+            scores["Firewall"] += 45
+            indicators.append("CheckPoint device detected (firewall vendor)")
+        elif "1.3.6.1.4.1.8741" in object_id:  # SonicWall
+            scores["Firewall"] += 40
+            indicators.append("SonicWall device detected (firewall vendor)")
+        elif "1.3.6.1.4.1.3097" in object_id:  # WatchGuard
+            scores["Firewall"] += 40
+            indicators.append("WatchGuard device detected (firewall vendor)")
+        elif "1.3.6.1.4.1.2604" in object_id:  # Sophos
+            scores["Firewall"] += 40
+            indicators.append("Sophos device detected (firewall vendor)")
+        elif "1.3.6.1.4.1.25506" in object_id:  # H3C/HP
+            indicators.append("H3C/HP device detected")
+        elif "1.3.6.1.4.1.674" in object_id:  # Dell
+            indicators.append("Dell device detected")
+    
+    # 3. Analyze sysServices (Layer information)
+    try:
+        services = int(services_val)
+        # Services value is a sum of powers of 2:
+        # Layer 1 (physical) = 1
+        # Layer 2 (datalink/switch) = 2  
+        # Layer 3 (network/router) = 4
+        # Layer 4 (transport) = 8
+        # Layer 7 (application) = 64
+        
+        is_l2 = bool(services & 2)
+        is_l3 = bool(services & 4)
+        is_l4 = bool(services & 8)
+        is_l7 = bool(services & 64)
+        
+        if is_l3 and is_l4:
+            # Could be router, L3 switch, or firewall
+            scores["Router"] += 10
+            scores["Switch"] += 5  # L3 switches also have this
+            scores["Firewall"] += 8
+            indicators.append(f"sysServices={services}: L3+L4 (routing capable)")
+        elif is_l3 and not is_l2:
+            scores["Router"] += 20
+            indicators.append(f"sysServices={services}: L3 only (router)")
+        elif is_l2 and not is_l3:
+            scores["Switch"] += 30
+            indicators.append(f"sysServices={services}: L2 only (Layer 2 switch)")
+        elif is_l2 and is_l3:
+            # L3 switch or router - need other indicators to decide
+            indicators.append(f"sysServices={services}: L2+L3 (L3 switch or router)")
+            scores["Switch"] += 8
+            scores["Router"] += 8
+        
+        if is_l7:
+            scores["Firewall"] += 5
+            indicators.append(f"sysServices includes L7 (application layer)")
+            
+    except (ValueError, TypeError):
+        pass
+    
+    # 4. Analyze sysDescr keywords - Moderate reliability
+    # Firewall keywords (check first as they're more specific)
+    firewall_keywords = [
+        "firewall", "asa", "pix", "fortigate", "fortinet", "palo alto",
+        "checkpoint", "sophos", "sonicwall", "watchguard", "firepower",
+        "utm", "ngfw", "security appliance"
+    ]
+    for keyword in firewall_keywords:
+        if keyword in description:
+            scores["Firewall"] += 25
+            indicators.append(f"Keyword match: '{keyword}' in description (firewall)")
+            break
+    
+    # Router keywords
+    router_keywords = [
+        "router", "ios xr", "junos", "isr", "csr1000", "7200", "3900",
+        "2900", "2800", "1900", "asr"
+    ]
+    for keyword in router_keywords:
+        if keyword in description:
+            scores["Router"] += 20
+            indicators.append(f"Keyword match: '{keyword}' in description (router)")
+            break
+    
+    # Switch keywords
+    switch_keywords = [
+        "switch", "catalyst", "nexus", "sg300", "sg500", "procurve",
+        "aruba", "powerconnect", "ex2200", "ex3", "ex4", "c2960", "c3560",
+        "c3750", "c3850", "c9200", "c9300", "layer 2", "layer2"
+    ]
+    for keyword in switch_keywords:
+        if keyword in description:
+            scores["Switch"] += 20
+            indicators.append(f"Keyword match: '{keyword}' in description (switch)")
+            break
+    
+    # 5. Analyze device name - useful hint
+    if device_name:
+        name_lower = device_name.lower()
+        if any(x in name_lower for x in ["fw", "firewall", "asa", "pix"]):
+            scores["Firewall"] += 15
+            indicators.append(f"Device name suggests firewall")
+        elif any(x in name_lower for x in ["rtr", "router", "rt-", "-rt", "gw", "gateway"]):
+            scores["Router"] += 15
+            indicators.append(f"Device name suggests router")
+        elif any(x in name_lower for x in ["sw", "switch", "cat", "nexus"]):
+            scores["Switch"] += 15
+            indicators.append(f"Device name suggests switch")
+    
+    # 6. Analyze interfaces (if provided) - Important for distinguishing switch vs router
+    if interfaces:
+        has_routing_interfaces = False
+        has_wan_interfaces = False
+        has_vlan_interfaces = False
+        has_vpn_interfaces = False
+        vpn_interface_count = 0
+        ports_without_ip = 0
+        ports_with_ip = 0
+        total_ports = len(interfaces)
+        
+        for iface in interfaces:
+            name = iface.get("name", "").lower()
+            desc = iface.get("description", "").lower()
+            ips = iface.get("ips", [])
+            
+            # Check for VLAN/SVI interfaces (strong switch indicator)
+            if any(x in name for x in ["vlan", "svi", "bvi"]):
+                has_vlan_interfaces = True
+            
+            # Check for VPN tunnel interfaces (strong firewall indicator)
+            # Common on CheckPoint, Fortinet, Palo Alto firewalls
+            if any(x in name for x in ["vpn", "vpnt", "ipsec", "ssl.", "sslvpn"]):
+                has_vpn_interfaces = True
+                vpn_interface_count += 1
+            
+            # Check description for VPN indicators
+            if any(x in desc for x in ["vpn", "ipsec", "tunnel"]):
+                has_vpn_interfaces = True
+            
+            # Check for routing-specific interfaces (exclude gre/tunnel as they're ambiguous)
+            # GRE and tunnels are used by both routers AND firewalls
+            if any(x in name for x in ["serial", "wan", "pos", "atm", "t1", "e1"]):
+                has_routing_interfaces = True
+                has_wan_interfaces = True
+            
+            # Count ports with/without IPs
+            if ips:
+                ports_with_ip += 1
+            else:
+                if not any(x in name for x in ["null", "loopback", "lo"]):
+                    ports_without_ip += 1
+        
+        # VPN interfaces are strong firewall indicators
+        if has_vpn_interfaces:
+            # Multiple VPN tunnels is very strong firewall indicator
+            if vpn_interface_count >= 3:
+                scores["Firewall"] += 35
+                indicators.append(f"Has multiple VPN tunnel interfaces ({vpn_interface_count}) - typical of firewall")
+            else:
+                scores["Firewall"] += 20
+                indicators.append("Has VPN tunnel interfaces (typical of firewall)")
+        
+        # VLAN interfaces are strong switch indicators
+        if has_vlan_interfaces:
+            scores["Switch"] += 20
+            indicators.append("Has VLAN/SVI interfaces (typical of switches)")
+        
+        # WAN/Serial interfaces suggest router (only dedicated WAN interfaces, not tunnels)
+        if has_wan_interfaces:
+            scores["Router"] += 20
+            indicators.append("Has WAN/Serial interfaces (typical of routers)")
+        
+        # Many ports without IPs is typical of switches
+        if total_ports > 4 and ports_without_ip > (total_ports * 0.6):
+            scores["Switch"] += 15
+            indicators.append(f"Most interfaces have no IP ({ports_without_ip}/{total_ports}) - typical of switch")
+        
+        # Few interfaces all with IPs is more typical of routers
+        if total_ports <= 8 and ports_with_ip > 0 and ports_without_ip <= 2:
+            scores["Router"] += 10
+            indicators.append(f"Few interfaces with IPs - typical of router")
+    
+    # Determine the winner
+    max_score = max(scores.values())
+    
+    if max_score == 0:
+        return ("Unknown", "Low", ["Insufficient information for classification"])
+    
+    # Find device type with highest score
+    device_type = max(scores, key=lambda k: scores.get(k, 0))
+    
+    # Determine confidence based on score difference
+    sorted_scores = sorted(scores.values(), reverse=True)
+    score_diff = sorted_scores[0] - sorted_scores[1] if len(sorted_scores) > 1 else max_score
+    
+    if max_score >= 45 and score_diff >= 20:
+        confidence = "High"
+    elif max_score >= 30 or score_diff >= 15:
+        confidence = "Medium"
+    else:
+        confidence = "Low"
+    
+    return (device_type, confidence, indicators)